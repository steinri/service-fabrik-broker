'use strict';

const Promise = require('bluebird');
const app = require('../support/apps').internal;
const utils = require('../../../common/utils');
const config = require('../../../common/config');
const catalog = require('../../../common/models').catalog;
const ScheduleManager = require('../../../jobs');
const CONST = require('../../../common/constants');
const iaas = require('../../../data-access-layer/iaas');
const backupStore = iaas.backupStore;

function enableServiceFabrikV2() {
  config.enable_service_fabrik_v2 = true;
}

function disableServiceFabrikV2() {
  config.enable_service_fabrik_v2 = false;
}

describe('service-broker-api-2.0', function () {
  describe('instances', function () {
    /* jshint expr:true */
    describe('director', function () {
      const base_url = '/cf/v2';
      const sm_base_url = '/sm/v2';
      const index = mocks.director.networkSegmentIndex;
      const api_version = '2.12';
      const service_id = '24731fb8-7b84-4f57-914f-c3d55d793dd4';
      const plan_id = 'bc158c9a-7934-401e-94ab-057082a5073f';
      const plan = catalog.getPlan(plan_id);
      const plan_id_deprecated = 'b91d9512-b5c9-4c4a-922a-fa54ae67d235';
      const plan_id_update = 'd616b00a-5949-4b1c-bc73-0d3c59f3954a';
      const organization_guid = 'b8cbbac8-6a20-42bc-b7db-47c205fccf9a';
      const space_guid = 'e7c0a437-7585-4d75-addf-aa4d45b49f3a';
      const instance_id = mocks.director.uuidByIndex(index);
      const deployment_name = mocks.director.deploymentNameByIndex(index);
      const binding_id = 'd336b15c-37d6-4249-b3c7-430d5153a0d8';
      const app_guid = 'app-guid';
      const parameters = {
        foo: 'bar'
      };
      const subaccount_id = 'b319968c-0eba-43f2-959b-40f507c269fd';
      const clusterid = '182731cd-d50b-4106-bde3-8cf410ec5940';
      const namespace = 'default-namespace';
      const accepts_incomplete = true;
      const protocol = config.external.protocol;
      const host = config.external.host;
      const dashboard_url = `${protocol}://${host}/manage/dashboards/director/instances/${instance_id}`;
      const container = backupStore.containerName;
      const deferred = Promise.defer();
      Promise.onPossiblyUnhandledRejection(() => {});
      let getScheduleStub, delayStub;

      before(function () {
        enableServiceFabrikV2();
        backupStore.cloudProvider = new iaas.CloudProviderClient(config.backup.provider);
        mocks.cloudProvider.auth();
        mocks.cloudProvider.getContainer(container);
        getScheduleStub = sinon.stub(ScheduleManager, 'getSchedule');
        getScheduleStub.withArgs().returns(deferred.promise);
        plan.service.subnet = null;
        delayStub = sinon.stub(Promise, 'delay').callsFake(() => Promise.resolve(true));
        return mocks.setup([
          backupStore.cloudProvider.getContainer()
        ]);
      });

      afterEach(function () {
        mocks.reset();
        getScheduleStub.reset();
      });

      after(function () {
        disableServiceFabrikV2();
        getScheduleStub.restore();
        delayStub.restore();
      });

      describe('#provision', function () {
        let payload = {
          apiVersion: 'deployment.servicefabrik.io/v1alpha1',
          kind: 'Director',
          metadata: {
            name: 'b4719e7c-e8d3-4f7f-c515-769ad1c3ebfa',
            labels: {
              state: 'in_queue'
            }
          },
          spec: {
            options: JSON.stringify({
              service_id: '24731fb8-7b84-4f57-914f-c3d55d793dd4',
              plan_id: 'bc158c9a-7934-401e-94ab-057082a5073f',
              context: {
                platform: 'cloudfoundry',
                organization_guid: 'b8cbbac8-6a20-42bc-b7db-47c205fccf9a',
                space_guid: 'e7c0a437-7585-4d75-addf-aa4d45b49f3a'
              },
              organization_guid: 'b8cbbac8-6a20-42bc-b7db-47c205fccf9a',
              space_guid: 'e7c0a437-7585-4d75-addf-aa4d45b49f3a',
              parameters: {
                foo: 'bar'
              }
            })
          },
          status: {
            state: 'in_queue',
            lastOperation: '{}',
            response: '{}'
          }
        };
        it('returns 202 Accepted', function () {
          mocks.apiServerEventMesh.nockCreateResource(CONST.APISERVER.RESOURCE_GROUPS.LOCK, CONST.APISERVER.RESOURCE_TYPES.DEPLOYMENT_LOCKS, instance_id, {});
          mocks.apiServerEventMesh.nockCreateResource(CONST.APISERVER.RESOURCE_GROUPS.DEPLOYMENT, CONST.APISERVER.RESOURCE_TYPES.DIRECTOR, {}, 1, payload);
          return chai.request(app)
            .put(`${base_url}/service_instances/${instance_id}?accepts_incomplete=true`)
            .set('X-Broker-API-Version', api_version)
            .auth(config.username, config.password)
            .send({
              service_id: service_id,
              plan_id: plan_id,
              context: {
                platform: 'cloudfoundry',
                organization_guid: organization_guid,
                space_guid: space_guid
              },
              organization_guid: organization_guid,
              space_guid: space_guid,
              parameters: parameters
            })
            .then(res => {
              expect(res).to.have.status(202);
              expect(res.body.dashboard_url).to.equal(dashboard_url);
              mocks.verify();
            });
        });

        it('returns 202 Accepted -- for requests via SM originating from CF', function () {
          let oldOptions = payload.spec.options;
          let newOptions = JSON.stringify({
            service_id: '24731fb8-7b84-4f57-914f-c3d55d793dd4',
            plan_id: 'bc158c9a-7934-401e-94ab-057082a5073f',
            context: {
              platform: 'sapcp',
              origin: 'cloudfoundry',
              organization_guid: organization_guid,
              space_guid: space_guid,
              subaccount_id: subaccount_id
            },
            organization_guid: 'b8cbbac8-6a20-42bc-b7db-47c205fccf9a',
            space_guid: 'e7c0a437-7585-4d75-addf-aa4d45b49f3a',
            parameters: {
              foo: 'bar'
            }
          });
          payload.spec.options = newOptions;
          mocks.apiServerEventMesh.nockCreateResource(CONST.APISERVER.RESOURCE_GROUPS.LOCK, CONST.APISERVER.RESOURCE_TYPES.DEPLOYMENT_LOCKS, instance_id, {});
          mocks.apiServerEventMesh.nockCreateResource(CONST.APISERVER.RESOURCE_GROUPS.DEPLOYMENT, CONST.APISERVER.RESOURCE_TYPES.DIRECTOR, {}, 1, payload);
          return chai.request(app)
            .put(`${sm_base_url}/service_instances/${instance_id}?accepts_incomplete=true`)
            .set('X-Broker-API-Version', api_version)
            .auth(config.username, config.password)
            .send({
              service_id: service_id,
              plan_id: plan_id,
              context: {
                platform: 'sapcp',
                origin: 'cloudfoundry',
                organization_guid: organization_guid,
                space_guid: space_guid,
                subaccount_id: subaccount_id
              },
              organization_guid: organization_guid,
              space_guid: space_guid,
              parameters: parameters
            })
            .then(res => {
              payload.spec.options = oldOptions;
              expect(res).to.have.status(202);
              expect(res.body.dashboard_url).to.equal(dashboard_url);
              mocks.verify();
            });
        });

        it('returns 202 Accepted -- for requests via SM originating from k8s', function () {
          let oldOptions = payload.spec.options;
          let newOptions = JSON.stringify({
            service_id: '24731fb8-7b84-4f57-914f-c3d55d793dd4',
            plan_id: 'bc158c9a-7934-401e-94ab-057082a5073f',
            context: {
              platform: 'sapcp',
              origin: 'kubernetes',
              namespace: namespace,
              subaccount_id: subaccount_id,
              clusterid: clusterid
            },
            organization_guid: 'b8cbbac8-6a20-42bc-b7db-47c205fccf9a',
            space_guid: 'e7c0a437-7585-4d75-addf-aa4d45b49f3a',
            parameters: {
              foo: 'bar'
            }
          });
          payload.spec.options = newOptions;
          mocks.apiServerEventMesh.nockCreateResource(CONST.APISERVER.RESOURCE_GROUPS.LOCK, CONST.APISERVER.RESOURCE_TYPES.DEPLOYMENT_LOCKS, instance_id, {});
          mocks.apiServerEventMesh.nockCreateResource(CONST.APISERVER.RESOURCE_GROUPS.DEPLOYMENT, CONST.APISERVER.RESOURCE_TYPES.DIRECTOR, {}, 1, payload);
          return chai.request(app)
            .put(`${sm_base_url}/service_instances/${instance_id}?accepts_incomplete=true`)
            .set('X-Broker-API-Version', api_version)
            .auth(config.username, config.password)
            .send({
              service_id: service_id,
              plan_id: plan_id,
              context: {
                platform: 'sapcp',
                origin: 'kubernetes',
                namespace: namespace,
                subaccount_id: subaccount_id,
                clusterid: clusterid
              },
              organization_guid: organization_guid,
              space_guid: space_guid,
              parameters: parameters
            })
            .then(res => {
              payload.spec.options = oldOptions;
              expect(res).to.have.status(202);
              expect(res.body.dashboard_url).to.equal(dashboard_url);
              mocks.verify();
            });
        });

        it('returns 409 failed if resource already exists', function () {
          mocks.apiServerEventMesh.nockCreateResource(CONST.APISERVER.RESOURCE_GROUPS.LOCK, CONST.APISERVER.RESOURCE_TYPES.DEPLOYMENT_LOCKS, instance_id, {});
          mocks.apiServerEventMesh.nockCreateResource(CONST.APISERVER.RESOURCE_GROUPS.DEPLOYMENT, CONST.APISERVER.RESOURCE_TYPES.DIRECTOR, {}, 1, payload, 409);
          return chai.request(app)
            .put(`${base_url}/service_instances/${instance_id}?accepts_incomplete=true`)
            .set('X-Broker-API-Version', api_version)
            .auth(config.username, config.password)
            .send({
              service_id: service_id,
              plan_id: plan_id,
              context: {
                platform: 'cloudfoundry',
                organization_guid: organization_guid,
                space_guid: space_guid
              },
              organization_guid: organization_guid,
              space_guid: space_guid,
              parameters: parameters
            })
            .catch(err => err.response)
            .then(res => {
              expect(res).to.have.status(409);
              expect(res.body).to.deep.equal({});
              mocks.verify();
            });
        });

        it('does unlock when an error happens', function () {
          mocks.apiServerEventMesh.nockGetResource(CONST.APISERVER.RESOURCE_GROUPS.LOCK, CONST.APISERVER.RESOURCE_TYPES.DEPLOYMENT_LOCKS, instance_id, {
            spec: {
              options: JSON.stringify({
                lockedResourceDetails: {
                  operation: 'create'
                }
              })
            }
          });
          mocks.apiServerEventMesh.nockPatchResource(CONST.APISERVER.RESOURCE_GROUPS.LOCK, CONST.APISERVER.RESOURCE_TYPES.DEPLOYMENT_LOCKS, instance_id, {
            metadata: {
              resourceVersion: 10
            }
          });
          mocks.apiServerEventMesh.nockPatchResource(CONST.APISERVER.RESOURCE_GROUPS.LOCK, CONST.APISERVER.RESOURCE_TYPES.DEPLOYMENT_LOCKS, instance_id, {});
          return chai.request(app)
            .put(`${base_url}/service_instances/${instance_id}?accepts_incomplete=true`)
            .set('X-Broker-API-Version', api_version)
            .auth(config.username, config.password)
            .send({
              service_id: service_id,
              plan_id: plan_id,
              context: {
                platform: 'cloudfoundry',
                organization_guid: organization_guid,
                space_guid: space_guid
              },
              organization_guid: organization_guid,
              space_guid: space_guid,
              parameters: parameters
            })
            .catch(err => err.response)
            .then(res => {
              expect(res).to.have.status(404);
              mocks.verify();
            });
        });


        it('returns 403 for deprecated plan', function () {
          return chai.request(app)
            .put(`${base_url}/service_instances/${instance_id}?accepts_incomplete=true`)
            .set('X-Broker-API-Version', api_version)
            .auth(config.username, config.password)
            .send({
              service_id: service_id,
              plan_id: plan_id_deprecated,
              organization_guid: organization_guid,
              space_guid: space_guid,
              parameters: parameters,
              context: {
                platform: 'cloudfoundry',
                organization_guid: organization_guid,
                space_guid: space_guid
              }
            })
            .catch(err => err.response)
            .then(res => {
              expect(res).to.have.status(403);
            });
        });

        it('returns 422 Unprocessable Entity when accepts_incomplete not passed in query', function () {
          return chai.request(app)
            .put(`${base_url}/service_instances/${instance_id}`)
            .set('X-Broker-API-Version', api_version)
            .set('Accept', 'application/json')
            .auth(config.username, config.password)
            .send({
              service_id: service_id,
              plan_id: plan_id,
              context: {
                platform: 'cloudfoundry',
                organization_guid: organization_guid,
                space_guid: space_guid
              },
              parameters: parameters
            })
            .catch(err => err.response)
            .then(res => {
              expect(res).to.have.status(422);
              expect(res.body.error).to.be.eql('AsyncRequired');
              expect(res.body.description).to.be.eql('This request requires client support for asynchronous service operations.');
            });
        });

        it('returns 422 Unprocessable Entity when accepts_incomplete undefined', function () {
          return chai.request(app)
            .put(`${base_url}/service_instances/${instance_id}?accepts_incomplete=`)
            .set('X-Broker-API-Version', api_version)
            .set('Accept', 'application/json')
            .auth(config.username, config.password)
            .send({
              service_id: service_id,
              plan_id: plan_id,
              context: {
                platform: 'cloudfoundry',
                organization_guid: organization_guid,
                space_guid: space_guid
              },
              parameters: parameters,
              accepts_incomplete: accepts_incomplete
            })
            .catch(err => err.response)
            .then(res => {
              expect(res).to.have.status(422);
              expect(res.body.error).to.be.eql('AsyncRequired');
              expect(res.body.description).to.be.eql('This request requires client support for asynchronous service operations.');
            });
        });

        it('returns 422 Unprocessable Entity when accepts_incomplete not true', function () {
          return chai.request(app)
            .put(`${base_url}/service_instances/${instance_id}?accepts_incomplete=false`)
            .set('X-Broker-API-Version', api_version)
            .set('Accept', 'application/json')
            .auth(config.username, config.password)
            .send({
              service_id: service_id,
              plan_id: plan_id,
              context: {
                platform: 'cloudfoundry',
                organization_guid: organization_guid,
                space_guid: space_guid
              },
              parameters: parameters,
              accepts_incomplete: accepts_incomplete
            })
            .catch(err => err.response)
            .then(res => {
              expect(res).to.have.status(422);
              expect(res.body.error).to.be.eql('AsyncRequired');
              expect(res.body.description).to.be.eql('This request requires client support for asynchronous service operations.');
            });
        });

        it('returns 400 BadRequest when space_guid missing', function () {
          return chai.request(app)
            .put(`${base_url}/service_instances/${instance_id}?accepts_incomplete=true`)
            .set('X-Broker-API-Version', api_version)
            .set('Accept', 'application/json')
            .auth(config.username, config.password)
            .send({
              service_id: service_id,
              plan_id: plan_id,
              context: {
                platform: 'cloudfoundry',
                organization_guid: organization_guid,
                space_guid: space_guid
              },
              organization_guid: organization_guid,
              parameters: parameters,
              accepts_incomplete: accepts_incomplete
            })
            .catch(err => err.response)
            .then(res => {
              expect(res).to.have.status(400);
              expect(res.body.error).to.be.eql('Bad Request');
              expect(res.body.description).to.be.eql('This request is missing mandatory organization guid and/or space guid.');
            });
        });

        it('returns 400 BadRequest when organization_guid missing', function () {
          return chai.request(app)
            .put(`${base_url}/service_instances/${instance_id}?accepts_incomplete=true`)
            .set('X-Broker-API-Version', api_version)
            .set('Accept', 'application/json')
            .auth(config.username, config.password)
            .send({
              service_id: service_id,
              plan_id: plan_id,
              context: {
                platform: 'cloudfoundry',
                organization_guid: organization_guid,
                space_guid: space_guid
              },
              space_guid: space_guid,
              parameters: parameters,
              accepts_incomplete: accepts_incomplete
            })
            .catch(err => err.response)
            .then(res => {
              expect(res).to.have.status(400);
              expect(res.body.error).to.be.eql('Bad Request');
              expect(res.body.description).to.be.eql('This request is missing mandatory organization guid and/or space guid.');
            });
        });
      });


      describe('#update', function () {
        const payload = {
          metadata: {
            labels: {
              state: 'update'
            }
          },
          spec: {
            options: JSON.stringify({
              service_id: service_id,
              plan_id: plan_id_update,
              parameters: {
                foo: 'bar'
              },
              context: {
                platform: 'cloudfoundry',
                organization_guid: organization_guid,
                space_guid: space_guid
              },
              previous_values: {
                plan_id: plan_id,
                service_id: service_id
              }
            })
          },
          status: {
            state: 'update',
            lastOperation: '{}',
            response: '{}'
          }
        };
        const workflowId = 'w651abb8-0921-4c2e-9565-a19776d95619';
        const workflow_payload = {
          apiVersion: 'serviceflow.servicefabrik.io/v1alpha1',
          kind: 'SerialServiceFlow',
          metadata: {
            name: workflowId,
            labels: {
              state: 'in_queue'
            }
          },
          spec: {
            options: JSON.stringify({
              serviceflow_name: 'upgrade_to_multi_az',
              instance_id: 'b4719e7c-e8d3-4f7f-c515-769ad1c3ebfa',
              operation_params: {
                service_id: '24731fb8-7b84-4f57-914f-c3d55d793dd4',
                plan_id: 'd616b00a-5949-4b1c-bc73-0d3c59f3954a',
                parameters: {
                  multi_az: true
                },
                context: {
                  platform: 'cloudfoundry',
                  organization_guid: 'b8cbbac8-6a20-42bc-b7db-47c205fccf9a',
                  space_guid: 'e7c0a437-7585-4d75-addf-aa4d45b49f3a'
                },
                previous_values: {
                  plan_id: 'bc158c9a-7934-401e-94ab-057082a5073f',
                  service_id: '24731fb8-7b84-4f57-914f-c3d55d793dd4'
                }
              },
              user: {
                name: 'broker'
              }
            })
          },
          status: {
            state: 'in_queue',
            lastOperation: '{}',
            response: '{}'
          }
        };
        let utilsStub;

        before(function () {
          utilsStub = sinon.stub(utils, 'uuidV4').callsFake(() => Promise.resolve(workflowId));
        });
        after(function () {
          utilsStub.restore();
        });

        it('no context : returns 202 Accepted', function () {
          const payload1 = {
            metadata: {
              labels: {
                state: 'update'
              }
            },
            spec: {
              options: JSON.stringify({
                service_id: service_id,
                plan_id: plan_id_update,
                parameters: {
                  foo: 'bar'
                },
                previous_values: {
                  plan_id: plan_id,
                  service_id: service_id
                }
              })
            },
            status: {
              state: 'update',
              lastOperation: '{}',
              response: '{}'
            }
          };
          mocks.apiServerEventMesh.nockGetResource(CONST.APISERVER.RESOURCE_GROUPS.LOCK, CONST.APISERVER.RESOURCE_TYPES.DEPLOYMENT_LOCKS, instance_id, {
            spec: {
              options: JSON.stringify({
                lockedResourceDetails: {
                  operation: 'update'
                }
              })
            }
          });
          mocks.apiServerEventMesh.nockPatchResource(CONST.APISERVER.RESOURCE_GROUPS.LOCK, CONST.APISERVER.RESOURCE_TYPES.DEPLOYMENT_LOCKS, instance_id, {
            metadata: {
              resourceVersion: 10
            }
          });
          mocks.apiServerEventMesh.nockGetResource(CONST.APISERVER.RESOURCE_GROUPS.DEPLOYMENT, CONST.APISERVER.RESOURCE_TYPES.DIRECTOR, instance_id, {});
          mocks.apiServerEventMesh.nockPatchResource(CONST.APISERVER.RESOURCE_GROUPS.DEPLOYMENT, CONST.APISERVER.RESOURCE_TYPES.DIRECTOR, instance_id, {}, 1, payload1);
          return chai.request(app)
            .patch(`${base_url}/service_instances/${instance_id}?accepts_incomplete=true`)
            .send({
              service_id: service_id,
              plan_id: plan_id_update,
              parameters: parameters,
              //context: context,
              previous_values: {
                plan_id: plan_id,
                service_id: service_id
              }
            })
            .set('X-Broker-API-Version', api_version)
            .auth(config.username, config.password)
            .catch(err => err.response)
            .then(res => {
              expect(res).to.have.status(202);
              expect(res.body.operation).to.deep.equal(utils.encodeBase64({
                'type': 'update'
              }));
              mocks.verify();
            });
        });

        it('returns 202 Accepted if resource is already present', function () {
          const context = {
            platform: 'cloudfoundry',
            organization_guid: organization_guid,
            space_guid: space_guid
          };
          mocks.apiServerEventMesh.nockGetResource(CONST.APISERVER.RESOURCE_GROUPS.LOCK, CONST.APISERVER.RESOURCE_TYPES.DEPLOYMENT_LOCKS, instance_id, {
            spec: {
              options: JSON.stringify({
                lockedResourceDetails: {
                  operation: 'update'
                }
              })
            }
          });
          mocks.apiServerEventMesh.nockPatchResource(CONST.APISERVER.RESOURCE_GROUPS.LOCK, CONST.APISERVER.RESOURCE_TYPES.DEPLOYMENT_LOCKS, instance_id, {
            metadata: {
              resourceVersion: 10
            }
          });
          mocks.apiServerEventMesh.nockGetResource(CONST.APISERVER.RESOURCE_GROUPS.DEPLOYMENT, CONST.APISERVER.RESOURCE_TYPES.DIRECTOR, instance_id, {});
          mocks.apiServerEventMesh.nockPatchResource(CONST.APISERVER.RESOURCE_GROUPS.DEPLOYMENT, CONST.APISERVER.RESOURCE_TYPES.DIRECTOR, instance_id, {}, 1, payload);
          return chai.request(app)
            .patch(`${base_url}/service_instances/${instance_id}?accepts_incomplete=true`)
            .send({
              service_id: service_id,
              plan_id: plan_id_update,
              parameters: parameters,
              context: context,
              previous_values: {
                plan_id: plan_id,
                service_id: service_id
              }
            })
            .set('X-Broker-API-Version', api_version)
            .auth(config.username, config.password)
            .then(res => {
              mocks.verify();
              expect(res).to.have.status(202);
              expect(res.body.operation).to.deep.equal(utils.encodeBase64({
                'type': 'update'
              }));
            });
        });

        it('returns 422 Unprocessable Entity when accepts_incomplete not in query', function () {
          return chai.request(app)
            .patch(`${base_url}/service_instances/${instance_id}`)
            .send({
              service_id: service_id,
              plan_id: plan_id_update,
              parameters: parameters,
              context: {
                platform: 'cloudfoundry',
                organization_guid: organization_guid,
                space_guid: space_guid
              },
              previous_values: {
                plan_id: plan_id,
                service_id: service_id
              }
            })
            .set('X-Broker-API-Version', api_version)
            .set('Accept', 'application/json')
            .auth(config.username, config.password)
            .catch(err => err.response)
            .then(res => {
              expect(res).to.have.status(422);
              expect(res.body.error).to.be.eql('AsyncRequired');
              expect(res.body.description).to.be.eql('This request requires client support for asynchronous service operations.');
            });
        });

        it('returns 422 Unprocessable Entity when accepts_incomplete is undefined', function () {
          return chai.request(app)
            .patch(`${base_url}/service_instances/${instance_id}?accepts_incomplete=`)
            .send({
              service_id: service_id,
              plan_id: plan_id_update,
              parameters: parameters,
              context: {
                platform: 'cloudfoundry',
                organization_guid: organization_guid,
                space_guid: space_guid
              },
              previous_values: {
                plan_id: plan_id,
                service_id: service_id
              }
            })
            .set('X-Broker-API-Version', api_version)
            .set('Accept', 'application/json')
            .auth(config.username, config.password)
            .catch(err => err.response)
            .then(res => {
              expect(res).to.have.status(422);
              expect(res.body.error).to.be.eql('AsyncRequired');
              expect(res.body.description).to.be.eql('This request requires client support for asynchronous service operations.');
            });
        });

        it('returns 422 Unprocessable Entity when accepts_incomplete is not true', function () {
          return chai.request(app)
            .patch(`${base_url}/service_instances/${instance_id}?accepts_incomplete=false`)
            .send({
              service_id: service_id,
              plan_id: plan_id_update,
              parameters: parameters,
              context: {
                platform: 'cloudfoundry',
                organization_guid: organization_guid,
                space_guid: space_guid
              },
              previous_values: {
                plan_id: plan_id,
                service_id: service_id
              }
            })
            .set('X-Broker-API-Version', api_version)
            .set('Accept', 'application/json')
            .auth(config.username, config.password)
            .catch(err => err.response)
            .then(res => {
              expect(res).to.have.status(422);
              expect(res.body.error).to.be.eql('AsyncRequired');
              expect(res.body.description).to.be.eql('This request requires client support for asynchronous service operations.');
            });
        });

        it('returns 202 Accepted for initiating a workflow', function () {
          const context = {
            platform: 'cloudfoundry',
            organization_guid: organization_guid,
            space_guid: space_guid
          };
          mocks.apiServerEventMesh.nockGetResource(CONST.APISERVER.RESOURCE_GROUPS.LOCK, CONST.APISERVER.RESOURCE_TYPES.DEPLOYMENT_LOCKS, instance_id, {
            spec: {
              options: JSON.stringify({
                lockedResourceDetails: {
                  operation: 'update'
                }
              })
            }
          });
          mocks.apiServerEventMesh.nockPatchResource(CONST.APISERVER.RESOURCE_GROUPS.LOCK, CONST.APISERVER.RESOURCE_TYPES.DEPLOYMENT_LOCKS, instance_id, {
            metadata: {
              resourceVersion: 10
            }
          });
          mocks.apiServerEventMesh.nockCreateResource(CONST.APISERVER.RESOURCE_GROUPS.SERVICE_FLOW, CONST.APISERVER.RESOURCE_TYPES.SERIAL_SERVICE_FLOW, {}, 1, workflow_payload);
          return chai.request(app)
            .patch(`${base_url}/service_instances/${instance_id}?accepts_incomplete=true`)
            .send({
              service_id: service_id,
              plan_id: plan_id_update,
              parameters: {
                multi_az: true
              },
              context: context,
              previous_values: {
                plan_id: plan_id,
                service_id: service_id
              }
            })
            .set('X-Broker-API-Version', api_version)
            .auth(config.username, config.password)
            .then(res => {
              mocks.verify();
              expect(res).to.have.status(202);
              expect(res.body.operation).to.deep.equal(utils.encodeBase64({
                'type': 'update',
                serviceflow_name: 'upgrade_to_multi_az',
                serviceflow_id: workflowId
              }));
            });
        });

      });



      describe('#deprovision', function () {
        it('returns 202 Accepted if resource exists', function () {
          mocks.apiServerEventMesh.nockGetResource(CONST.APISERVER.RESOURCE_GROUPS.LOCK, CONST.APISERVER.RESOURCE_TYPES.DEPLOYMENT_LOCKS, instance_id, {
            spec: {
              options: JSON.stringify({
                lockedResourceDetails: {
                  operation: 'update'
                }
              })
            }
          });
          mocks.apiServerEventMesh.nockPatchResource(CONST.APISERVER.RESOURCE_GROUPS.LOCK, CONST.APISERVER.RESOURCE_TYPES.DEPLOYMENT_LOCKS, instance_id, {
            metadata: {
              resourceVersion: 10
            }
          });
          mocks.apiServerEventMesh.nockGetResource(CONST.APISERVER.RESOURCE_GROUPS.DEPLOYMENT, CONST.APISERVER.RESOURCE_TYPES.DIRECTOR, instance_id, {});
          mocks.apiServerEventMesh.nockPatchResource(CONST.APISERVER.RESOURCE_GROUPS.DEPLOYMENT, CONST.APISERVER.RESOURCE_TYPES.DIRECTOR, instance_id, {});
          return chai.request(app)
            .delete(`${base_url}/service_instances/${instance_id}`)
            .query({
              service_id: service_id,
              plan_id: plan_id,
              accepts_incomplete: accepts_incomplete
            })
            .set('X-Broker-API-Version', api_version)
            .auth(config.username, config.password)
            .catch(err => err.response)
            .then(res => {
              expect(res).to.have.status(202);
              expect(res.body.operation).to.deep.equal(utils.encodeBase64({
                'type': 'delete'
              }));
              mocks.verify();
            });
        });

        it('returns 410 GONE if resource does not exist', function () {
          mocks.apiServerEventMesh.nockGetResource(CONST.APISERVER.RESOURCE_GROUPS.LOCK, CONST.APISERVER.RESOURCE_TYPES.DEPLOYMENT_LOCKS, instance_id, {
            spec: {
              options: JSON.stringify({
                lockedResourceDetails: {
                  operation: 'delete'
                }
              })
            }
          });
          mocks.apiServerEventMesh.nockPatchResource(CONST.APISERVER.RESOURCE_GROUPS.LOCK, CONST.APISERVER.RESOURCE_TYPES.DEPLOYMENT_LOCKS, instance_id, {
            metadata: {
              resourceVersion: 10
            }
          });
          return chai.request(app)
            .delete(`${base_url}/service_instances/${instance_id}`)
            .query({
              service_id: service_id,
              plan_id: plan_id,
              accepts_incomplete: accepts_incomplete
            })
            .set('X-Broker-API-Version', api_version)
            .auth(config.username, config.password)
            .catch(err => err.response)
            .then(res => {
              expect(res).to.have.status(410);
              expect(res.body).to.eql({});
              mocks.verify();
            });
        });

        it('returns 202 Accepted : existing deployments having no platform-context', function () {
          mocks.apiServerEventMesh.nockGetResource(CONST.APISERVER.RESOURCE_GROUPS.LOCK, CONST.APISERVER.RESOURCE_TYPES.DEPLOYMENT_LOCKS, instance_id, {
            spec: {
              options: JSON.stringify({
                lockedResourceDetails: {
                  operation: 'delete'
                }
              })
            }
          });
          mocks.apiServerEventMesh.nockPatchResource(CONST.APISERVER.RESOURCE_GROUPS.LOCK, CONST.APISERVER.RESOURCE_TYPES.DEPLOYMENT_LOCKS, instance_id, {
            metadata: {
              resourceVersion: 10
            }
          });
          mocks.apiServerEventMesh.nockGetResource(CONST.APISERVER.RESOURCE_GROUPS.DEPLOYMENT, CONST.APISERVER.RESOURCE_TYPES.DIRECTOR, instance_id, {});
          mocks.apiServerEventMesh.nockPatchResource(CONST.APISERVER.RESOURCE_GROUPS.DEPLOYMENT, CONST.APISERVER.RESOURCE_TYPES.DIRECTOR, instance_id, {});
          return chai.request(app)
            .delete(`${base_url}/service_instances/${instance_id}`)
            .query({
              service_id: service_id,
              plan_id: plan_id,
              accepts_incomplete: accepts_incomplete
            })
            .set('X-Broker-API-Version', api_version)
            .auth(config.username, config.password)
            .catch(err => err.response)
            .then(res => {
              expect(res).to.have.status(202);
              expect(res.body.operation).to.deep.equal(utils.encodeBase64({
                'type': 'delete'
              }));
              mocks.verify();
            });
        });
        it('returns 202 Accepted : In K8S Platform', function () {
          mocks.apiServerEventMesh.nockGetResource(CONST.APISERVER.RESOURCE_GROUPS.LOCK, CONST.APISERVER.RESOURCE_TYPES.DEPLOYMENT_LOCKS, instance_id, {
            spec: {
              options: JSON.stringify({
                lockedResourceDetails: {
                  operation: 'delete'
                }
              })
            }
          });
          mocks.apiServerEventMesh.nockPatchResource(CONST.APISERVER.RESOURCE_GROUPS.LOCK, CONST.APISERVER.RESOURCE_TYPES.DEPLOYMENT_LOCKS, instance_id, {
            metadata: {
              resourceVersion: 10
            }
          });
          mocks.apiServerEventMesh.nockGetResource(CONST.APISERVER.RESOURCE_GROUPS.DEPLOYMENT, CONST.APISERVER.RESOURCE_TYPES.DIRECTOR, instance_id, {});
          mocks.apiServerEventMesh.nockPatchResource(CONST.APISERVER.RESOURCE_GROUPS.DEPLOYMENT, CONST.APISERVER.RESOURCE_TYPES.DIRECTOR, instance_id, {});
          return chai.request(app)
            .delete(`${base_url}/service_instances/${instance_id}`)
            .query({
              service_id: service_id,
              plan_id: plan_id,
              accepts_incomplete: accepts_incomplete
            })
            .set('X-Broker-API-Version', api_version)
            .auth(config.username, config.password)
            .catch(err => err.response)
            .then(res => {
              expect(res).to.have.status(202);
              expect(res.body.operation).to.deep.equal(utils.encodeBase64({
                'type': 'delete'
              }));
              mocks.verify();
            });
        });

        it('returns 422 Unprocessable Entity when accepts_incomplete is not in query', function () {
          return chai.request(app)
            .delete(`${base_url}/service_instances/${instance_id}`)
            .query({
              service_id: service_id,
              plan_id: plan_id
            })
            .set('X-Broker-API-Version', api_version)
            .set('Accept', 'application/json')
            .auth(config.username, config.password)
            .catch(err => err.response)
            .then(res => {
              expect(res).to.have.status(422);
              expect(res.body.error).to.be.eql('AsyncRequired');
              expect(res.body.description).to.be.eql('This request requires client support for asynchronous service operations.');
            });
        });

        it('returns 422 Unprocessable Entity when accepts_incomplete is undefined', function () {
          return chai.request(app)
            .delete(`${base_url}/service_instances/${instance_id}`)
            .query({
              service_id: service_id,
              plan_id: plan_id,
              accepts_incomplete: undefined
            })
            .set('X-Broker-API-Version', api_version)
            .set('Accept', 'application/json')
            .auth(config.username, config.password)
            .catch(err => err.response)
            .then(res => {
              expect(res).to.have.status(422);
              expect(res.body.error).to.be.eql('AsyncRequired');
              expect(res.body.description).to.be.eql('This request requires client support for asynchronous service operations.');
            });
        });

        it('returns 422 Unprocessable Entity when accepts_incomplete is not true', function () {
          return chai.request(app)
            .delete(`${base_url}/service_instances/${instance_id}`)
            .query({
              service_id: service_id,
              plan_id: plan_id,
              accepts_incomplete: false
            })
            .set('X-Broker-API-Version', api_version)
            .set('Accept', 'application/json')
            .auth(config.username, config.password)
            .catch(err => err.response)
            .then(res => {
              expect(res).to.have.status(422);
              expect(res.body.error).to.be.eql('AsyncRequired');
              expect(res.body.description).to.be.eql('This request requires client support for asynchronous service operations.');
            });
        });

      });



      describe('#lastOperation', function () {
        it('create-sf20: returns 200 OK (state = in progress)', function () {
          mocks.apiServerEventMesh.nockGetResource(CONST.APISERVER.RESOURCE_GROUPS.DEPLOYMENT, CONST.APISERVER.RESOURCE_TYPES.DIRECTOR, instance_id, {
            status: {
              lastOperation: JSON.stringify({
                description: `Create deployment ${deployment_name} is still in progress`,
                state: CONST.APISERVER.RESOURCE_STATE.IN_QUEUE
              })
            }
          });
          return chai.request(app)
            .get(`${base_url}/service_instances/${instance_id}/last_operation`)
            .set('X-Broker-API-Version', api_version)
            .auth(config.username, config.password)
            .query({
              service_id: service_id,
              plan_id: plan_id
            })
            .catch(err => err.response)
            .then(res => {
              expect(res).to.have.status(200);
              expect(res.body).to.eql({
                description: `Create deployment ${deployment_name} is still in progress`,
                state: 'in progress'
              });
              mocks.verify();
            });
        });
        it('create-sf20: returns 200 OK (state = succeeded)', function () {
          mocks.apiServerEventMesh.nockGetResource(CONST.APISERVER.RESOURCE_GROUPS.DEPLOYMENT, CONST.APISERVER.RESOURCE_TYPES.DIRECTOR, instance_id, {
            status: {
              lastOperation: JSON.stringify({
                description: `Create deployment ${deployment_name} succeeded at 2016-07-04T10:58:24.000Z`,
                state: 'succeeded'
              })
            }
          });
          return chai.request(app)
            .get(`${base_url}/service_instances/${instance_id}/last_operation`)
            .set('X-Broker-API-Version', api_version)
            .auth(config.username, config.password)
            .query({
              service_id: service_id,
              plan_id: plan_id
            })
            .catch(err => err.response)
            .then(res => {
              expect(res).to.have.status(200);
              expect(res.body).to.eql({
                description: `Create deployment ${deployment_name} succeeded at 2016-07-04T10:58:24.000Z`,
                state: 'succeeded'
              });
              mocks.verify();
            });
        });
        it('create-sf20: returns 200 OK (state = in progress): In K8S platform', function () {
          mocks.apiServerEventMesh.nockGetResource(CONST.APISERVER.RESOURCE_GROUPS.DEPLOYMENT, CONST.APISERVER.RESOURCE_TYPES.DIRECTOR, instance_id, {
            status: {
              lastOperation: JSON.stringify({
                description: `Create deployment ${deployment_name} is still in progress`,
                state: 'in progress'
              })
            }
          });
          return chai.request(app)
            .get(`${base_url}/service_instances/${instance_id}/last_operation`)
            .set('X-Broker-API-Version', api_version)
            .auth(config.username, config.password)
            .query({
              service_id: service_id,
              plan_id: plan_id
            })
            .catch(err => err.response)
            .then(res => {
              expect(res).to.have.status(200);
              expect(res.body).to.eql({
                description: `Create deployment ${deployment_name} is still in progress`,
                state: 'in progress'
              });
              mocks.verify();
            });
        });
        it('create-sf20: returns 200 OK (state = succeeded): In K8S platform', function () {
          mocks.apiServerEventMesh.nockGetResource(CONST.APISERVER.RESOURCE_GROUPS.DEPLOYMENT, CONST.APISERVER.RESOURCE_TYPES.DIRECTOR, instance_id, {
            status: {
              lastOperation: JSON.stringify({
                description: `Create deployment ${deployment_name} succeeded at 2016-07-04T10:58:24.000Z`,
                state: 'succeeded'
              })
            }
          });
          return chai.request(app)
            .get(`${base_url}/service_instances/${instance_id}/last_operation`)
            .set('X-Broker-API-Version', api_version)
            .auth(config.username, config.password)
            .query({
              service_id: service_id,
              plan_id: plan_id
            })
            .catch(err => err.response)
            .then(res => {
              expect(res).to.have.status(200);
              expect(res.body).to.eql({
                description: `Create deployment ${deployment_name} succeeded at 2016-07-04T10:58:24.000Z`,
                state: 'succeeded'
              });
              mocks.verify();
            });
        });
        it('update-sf20: returns 200 OK (state = in progress)', function () {
          mocks.apiServerEventMesh.nockGetResource(CONST.APISERVER.RESOURCE_GROUPS.DEPLOYMENT, CONST.APISERVER.RESOURCE_TYPES.DIRECTOR, instance_id, {
            status: {
              lastOperation: JSON.stringify({
                description: `Update deployment ${deployment_name} is still in progress`,
                state: 'in progress'
              })
            }
          });
          return chai.request(app)
            .get(`${base_url}/service_instances/${instance_id}/last_operation`)
            .set('X-Broker-API-Version', api_version)
            .auth(config.username, config.password)
            .query({
              service_id: service_id,
              plan_id: plan_id
            })
            .catch(err => err.response)
            .then(res => {
              expect(res).to.have.status(200);
              expect(res.body).to.eql({
                description: `Update deployment ${deployment_name} is still in progress`,
                state: 'in progress'
              });
              mocks.verify();
            });
        });
        it('update-sf20: returns 200 OK (state = succeeded)', function () {
          mocks.apiServerEventMesh.nockGetResource(CONST.APISERVER.RESOURCE_GROUPS.DEPLOYMENT, CONST.APISERVER.RESOURCE_TYPES.DIRECTOR, instance_id, {
            status: {
              lastOperation: JSON.stringify({
                description: `Update deployment ${deployment_name} succeeded at 2016-07-04T10:58:24.000Z`,
                state: 'succeeded'
              })
            }
          });
          return chai.request(app)
            .get(`${base_url}/service_instances/${instance_id}/last_operation`)
            .set('X-Broker-API-Version', api_version)
            .auth(config.username, config.password)
            .query({
              service_id: service_id,
              plan_id: plan_id
            })
            .catch(err => err.response)
            .then(res => {
              expect(res).to.have.status(200);
              expect(res.body).to.eql({
                description: `Update deployment ${deployment_name} succeeded at 2016-07-04T10:58:24.000Z`,
                state: 'succeeded'
              });
              mocks.verify();
            });
        });
        it('update-sf20: returns 200 OK (state = in progress): In K8S platform', function () {
          mocks.apiServerEventMesh.nockGetResource(CONST.APISERVER.RESOURCE_GROUPS.DEPLOYMENT, CONST.APISERVER.RESOURCE_TYPES.DIRECTOR, instance_id, {
            status: {
              lastOperation: JSON.stringify({
                description: `Update deployment ${deployment_name} is still in progress`,
                state: 'in progress'
              })
            }
          });
          return chai.request(app)
            .get(`${base_url}/service_instances/${instance_id}/last_operation`)
            .set('X-Broker-API-Version', api_version)
            .auth(config.username, config.password)
            .query({
              service_id: service_id,
              plan_id: plan_id
            })
            .catch(err => err.response)
            .then(res => {
              expect(res).to.have.status(200);
              expect(res.body).to.eql({
                description: `Update deployment ${deployment_name} is still in progress`,
                state: 'in progress'
              });
              mocks.verify();
            });
        });
        it('update-sf20: returns 200 OK (state = succeeded): In K8S platform', function () {
          mocks.apiServerEventMesh.nockGetResource(CONST.APISERVER.RESOURCE_GROUPS.DEPLOYMENT, CONST.APISERVER.RESOURCE_TYPES.DIRECTOR, instance_id, {
            status: {
              lastOperation: JSON.stringify({
                description: `Update deployment ${deployment_name} succeeded at 2016-07-04T10:58:24.000Z`,
                state: 'succeeded'
              })
            }
          });
          return chai.request(app)
            .get(`${base_url}/service_instances/${instance_id}/last_operation`)
            .set('X-Broker-API-Version', api_version)
            .auth(config.username, config.password)
            .query({
              service_id: service_id,
              plan_id: plan_id
            })
            .catch(err => err.response)
            .then(res => {
              expect(res).to.have.status(200);
              expect(res.body).to.eql({
                description: `Update deployment ${deployment_name} succeeded at 2016-07-04T10:58:24.000Z`,
                state: 'succeeded'
              });
              mocks.verify();
            });
        });
        it('delete-sf20: returns 200 OK (state = in progress)', function () {
          mocks.apiServerEventMesh.nockGetResource(CONST.APISERVER.RESOURCE_GROUPS.DEPLOYMENT, CONST.APISERVER.RESOURCE_TYPES.DIRECTOR, instance_id, {
            status: {
              lastOperation: JSON.stringify({
                description: `Delete deployment ${deployment_name} is still in progress`,
                state: 'in progress'
              })
            }
          });
          return chai.request(app)
            .get(`${base_url}/service_instances/${instance_id}/last_operation`)
            .set('X-Broker-API-Version', api_version)
            .auth(config.username, config.password)
            .query({
              service_id: service_id,
              plan_id: plan_id
            })
            .catch(err => err.response)
            .then(res => {
              expect(res).to.have.status(200);
              expect(res.body).to.eql({
                description: `Delete deployment ${deployment_name} is still in progress`,
                state: 'in progress'
              });
              mocks.verify();
            });
        });
        it('delete-sf20: returns 200 OK (state = succeeded)', function () {
          mocks.apiServerEventMesh.nockGetResource(CONST.APISERVER.RESOURCE_GROUPS.DEPLOYMENT, CONST.APISERVER.RESOURCE_TYPES.DIRECTOR, instance_id, {
            status: {
              lastOperation: JSON.stringify({
                description: `Delete deployment ${deployment_name} succeeded at 2016-07-04T10:58:24.000Z`,
                state: 'succeeded'
              })
            }
          });
          return chai.request(app)
            .get(`${base_url}/service_instances/${instance_id}/last_operation`)
            .set('X-Broker-API-Version', api_version)
            .auth(config.username, config.password)
            .query({
              service_id: service_id,
              plan_id: plan_id
            })
            .catch(err => err.response)
            .then(res => {
              expect(res).to.have.status(200);
              expect(res.body).to.eql({
                description: `Delete deployment ${deployment_name} succeeded at 2016-07-04T10:58:24.000Z`,
                state: 'succeeded'
              });
              mocks.verify();
            });
        });

        it('delete-sf20: returns 410 GONE', function () {
          mocks.apiServerEventMesh.nockGetResource(CONST.APISERVER.RESOURCE_GROUPS.DEPLOYMENT, CONST.APISERVER.RESOURCE_TYPES.DIRECTOR, instance_id, {}, 1, 404);
          return chai.request(app)
            .get(`${base_url}/service_instances/${instance_id}/last_operation`)
            .set('X-Broker-API-Version', api_version)
            .auth(config.username, config.password)
            .query({
              service_id: service_id,
              plan_id: plan_id,
              operation: utils.encodeBase64({
                'type': 'delete'
              })
            })
            .catch(err => err.response)
            .then(res => {
              expect(res).to.have.status(410);
              expect(res.body).to.eql({});
              mocks.verify();
            });
        });

      });

      describe('#bind', function () {
        it('no context : returns 201 Created', function (done) {
          mocks.apiServerEventMesh.nockGetResource(CONST.APISERVER.RESOURCE_GROUPS.LOCK, CONST.APISERVER.RESOURCE_TYPES.DEPLOYMENT_LOCKS, instance_id, {
            spec: {
              options: '{}'
            }
          });
          mocks.apiServerEventMesh.nockCreateResource(CONST.APISERVER.RESOURCE_GROUPS.BIND, CONST.APISERVER.RESOURCE_TYPES.DIRECTOR_BIND, {});
          mocks.apiServerEventMesh.nockGetResource(CONST.APISERVER.RESOURCE_GROUPS.BIND, CONST.APISERVER.RESOURCE_TYPES.DIRECTOR_BIND, binding_id, {
            status: {
              state: 'succeeded',
              response: utils.encodeBase64(mocks.agent.credentials)
            }
          });
          return chai.request(app)
            .put(`${base_url}/service_instances/${instance_id}/service_bindings/${binding_id}`)
            .set('X-Broker-API-Version', api_version)
            .auth(config.username, config.password)
            .send({
              service_id: service_id,
              plan_id: plan_id,
              app_guid: app_guid,
              bind_resource: {
                app_guid: app_guid
              }
            })
            .catch(err => err.response)
            .then(res => {
              expect(res).to.have.status(201);
              expect(res.body).to.eql({
                credentials: mocks.agent.credentials
              });
              mocks.verify();
              done();
            });
        });
        it('returns 201 Created', function (done) {
          const context = {
            platform: 'cloudfoundry',
            organization_guid: organization_guid,
            space_guid: space_guid
          };
          mocks.apiServerEventMesh.nockGetResource(CONST.APISERVER.RESOURCE_GROUPS.LOCK, CONST.APISERVER.RESOURCE_TYPES.DEPLOYMENT_LOCKS, instance_id, {
            spec: {
              options: '{}'
            }
          });
          mocks.apiServerEventMesh.nockCreateResource(CONST.APISERVER.RESOURCE_GROUPS.BIND, CONST.APISERVER.RESOURCE_TYPES.DIRECTOR_BIND, {});
          mocks.apiServerEventMesh.nockGetResource(CONST.APISERVER.RESOURCE_GROUPS.BIND, CONST.APISERVER.RESOURCE_TYPES.DIRECTOR_BIND, binding_id, {
            status: {
              state: 'succeeded',
              response: utils.encodeBase64(mocks.agent.credentials)
            }
          });
          return chai.request(app)
            .put(`${base_url}/service_instances/${instance_id}/service_bindings/${binding_id}`)
            .set('X-Broker-API-Version', api_version)
            .auth(config.username, config.password)
            .send({
              service_id: service_id,
              plan_id: plan_id,
              app_guid: app_guid,
              bind_resource: {
                app_guid: app_guid
              },
              context: context
            })
            .catch(err => err.response)
            .then(res => {
              expect(res).to.have.status(201);
              expect(res.body).to.eql({
                credentials: mocks.agent.credentials
              });
              mocks.verify();
              done();
            });
        });
        it('returns 201 Created: In K8S platform', function (done) {
          const context = {
            platform: 'kubernetes',
            namespace: 'default'
          };
          mocks.apiServerEventMesh.nockGetResource(CONST.APISERVER.RESOURCE_GROUPS.LOCK, CONST.APISERVER.RESOURCE_TYPES.DEPLOYMENT_LOCKS, instance_id, {
            spec: {
              options: '{}'
            }
          });
          mocks.apiServerEventMesh.nockCreateResource(CONST.APISERVER.RESOURCE_GROUPS.BIND, CONST.APISERVER.RESOURCE_TYPES.DIRECTOR_BIND, {});
          mocks.apiServerEventMesh.nockGetResource(CONST.APISERVER.RESOURCE_GROUPS.BIND, CONST.APISERVER.RESOURCE_TYPES.DIRECTOR_BIND, binding_id, {
            status: {
              state: 'succeeded',
              response: utils.encodeBase64(mocks.agent.credentials)
            }
          });
          return chai.request(app)
            .put(`${base_url}/service_instances/${instance_id}/service_bindings/${binding_id}`)
            .set('X-Broker-API-Version', api_version)
            .auth(config.username, config.password)
            .send({
              service_id: service_id,
              plan_id: plan_id,
              app_guid: app_guid,
              bind_resource: {
                app_guid: app_guid
              },
              context: context
            })
            .catch(err => err.response)
            .then(res => {
              expect(res).to.have.status(201);
              expect(res.body).to.eql({
                credentials: mocks.agent.credentials
              });
              mocks.verify();
              done();
            });
        });

      });



      describe('#unbind', function () {
        it('returns 200 OK', function () {
          mocks.apiServerEventMesh.nockGetResource(CONST.APISERVER.RESOURCE_GROUPS.LOCK, CONST.APISERVER.RESOURCE_TYPES.DEPLOYMENT_LOCKS, instance_id, {
            spec: {
              options: '{}'
            }
          });
          mocks.apiServerEventMesh.nockPatchResource(CONST.APISERVER.RESOURCE_GROUPS.BIND, CONST.APISERVER.RESOURCE_TYPES.DIRECTOR_BIND, binding_id, {});
          mocks.apiServerEventMesh.nockGetResource(CONST.APISERVER.RESOURCE_GROUPS.BIND, CONST.APISERVER.RESOURCE_TYPES.DIRECTOR_BIND, binding_id, {
            status: {
              state: 'succeeded',
              response: '{}'
            }
          });
          mocks.apiServerEventMesh.nockDeleteResource(CONST.APISERVER.RESOURCE_GROUPS.BIND, CONST.APISERVER.RESOURCE_TYPES.DIRECTOR_BIND, binding_id, {});
          return chai.request(app)
            .delete(`${base_url}/service_instances/${instance_id}/service_bindings/${binding_id}`)
            .query({
              service_id: service_id,
              plan_id: plan_id
            })
            .set('X-Broker-API-Version', api_version)
            .auth(config.username, config.password)
            .catch(err => err.response)
            .then(res => {
              expect(res).to.have.status(200);
              expect(res.body).to.eql({});
              mocks.verify();
            });
        });

        it('returns 200 OK if resource does not exist', function () {
          mocks.apiServerEventMesh.nockGetResource(CONST.APISERVER.RESOURCE_GROUPS.LOCK, CONST.APISERVER.RESOURCE_TYPES.DEPLOYMENT_LOCKS, instance_id, {
            spec: {
              options: '{}'
            }
          });
          mocks.apiServerEventMesh.nockCreateResource(CONST.APISERVER.RESOURCE_GROUPS.BIND, CONST.APISERVER.RESOURCE_TYPES.DIRECTOR_BIND, {});
          mocks.apiServerEventMesh.nockGetResource(CONST.APISERVER.RESOURCE_GROUPS.BIND, CONST.APISERVER.RESOURCE_TYPES.DIRECTOR_BIND, binding_id, {
            status: {
              state: 'succeeded',
              response: '{}'
            }
          });
          mocks.apiServerEventMesh.nockDeleteResource(CONST.APISERVER.RESOURCE_GROUPS.BIND, CONST.APISERVER.RESOURCE_TYPES.DIRECTOR_BIND, binding_id, {});
          return chai.request(app)
            .delete(`${base_url}/service_instances/${instance_id}/service_bindings/${binding_id}`)
            .query({
              service_id: service_id,
              plan_id: plan_id
            })
            .set('X-Broker-API-Version', api_version)
            .auth(config.username, config.password)
            .catch(err => err.response)
            .then(res => {
              expect(res).to.have.status(200);
              expect(res.body).to.eql({});
              mocks.verify();
            });
        });
        it('returns 200 OK : for existing deployment having no platform-context', function () {
          mocks.apiServerEventMesh.nockGetResource(CONST.APISERVER.RESOURCE_GROUPS.LOCK, CONST.APISERVER.RESOURCE_TYPES.DEPLOYMENT_LOCKS, instance_id, {
            spec: {
              options: '{}'
            }
          });
          mocks.apiServerEventMesh.nockPatchResource(CONST.APISERVER.RESOURCE_GROUPS.BIND, CONST.APISERVER.RESOURCE_TYPES.DIRECTOR_BIND, binding_id, {});
          mocks.apiServerEventMesh.nockGetResource(CONST.APISERVER.RESOURCE_GROUPS.BIND, CONST.APISERVER.RESOURCE_TYPES.DIRECTOR_BIND, binding_id, {
            status: {
              state: 'succeeded',
              response: '{}'
            }
          });
          mocks.apiServerEventMesh.nockDeleteResource(CONST.APISERVER.RESOURCE_GROUPS.BIND, CONST.APISERVER.RESOURCE_TYPES.DIRECTOR_BIND, binding_id, {});
          return chai.request(app)
            .delete(`${base_url}/service_instances/${instance_id}/service_bindings/${binding_id}`)
            .query({
              service_id: service_id,
              plan_id: plan_id
            })
            .set('X-Broker-API-Version', api_version)
            .auth(config.username, config.password)
            .catch(err => err.response)
            .then(res => {
              expect(res).to.have.status(200);
              expect(res.body).to.eql({});
              mocks.verify();
            });
        });
        it('returns 200 OK: In K8S platform', function () {
          mocks.apiServerEventMesh.nockGetResource(CONST.APISERVER.RESOURCE_GROUPS.LOCK, CONST.APISERVER.RESOURCE_TYPES.DEPLOYMENT_LOCKS, instance_id, {
            spec: {
              options: '{}'
            }
          });
          mocks.apiServerEventMesh.nockPatchResource(CONST.APISERVER.RESOURCE_GROUPS.BIND, CONST.APISERVER.RESOURCE_TYPES.DIRECTOR_BIND, binding_id, {});
          mocks.apiServerEventMesh.nockGetResource(CONST.APISERVER.RESOURCE_GROUPS.BIND, CONST.APISERVER.RESOURCE_TYPES.DIRECTOR_BIND, binding_id, {
            status: {
              state: 'succeeded',
              response: '{}'
            }
          });
          mocks.apiServerEventMesh.nockDeleteResource(CONST.APISERVER.RESOURCE_GROUPS.BIND, CONST.APISERVER.RESOURCE_TYPES.DIRECTOR_BIND, binding_id, {});
          return chai.request(app)
            .delete(`${base_url}/service_instances/${instance_id}/service_bindings/${binding_id}`)
            .query({
              service_id: service_id,
              plan_id: plan_id
            })
            .set('X-Broker-API-Version', api_version)
            .auth(config.username, config.password)
            .catch(err => err.response)
            .then(res => {
              expect(res).to.have.status(200);
              expect(res.body).to.eql({});
              mocks.verify();
            });
        });
      });

<<<<<<< HEAD
      describe('#getInfo', function () {
        const resource = {
          apiVersion: 'deployment.servicefabrik.io/v1alpha1',
          kind: 'Director',
          metadata: {
            name: instance_id,
            labels: {
              state: 'succeeded'
            }
          },
          spec: {
            options: {
              service_id: service_id,
              plan_id: plan_id,
              context: {
                platform: 'cloudfoundry',
                organization_guid: 'b8cbbac8-6a20-42bc-b7db-47c205fccf9a',
                space_guid: 'e7c0a437-7585-4d75-addf-aa4d45b49f3a'
              },
              organization_guid: 'b8cbbac8-6a20-42bc-b7db-47c205fccf9a',
              space_guid: 'e7c0a437-7585-4d75-addf-aa4d45b49f3a',
              parameters: {
                foo: 'bar'
              }
            }
          },
          status: {
            state: 'succeeded',
            lastOperation: {},
            response: {}
          }
        };
        before(function () {
          getDeploymentInfoStub = sinon.stub(DirectorManager.prototype, 'getDeploymentInfo');
          getResourceStub = sinon.stub(apiServerClient, 'getResource');

          getResourceStub
            .withArgs({
              resourceGroup: CONST.APISERVER.RESOURCE_GROUPS.DEPLOYMENT,
              resourceType: CONST.APISERVER.RESOURCE_TYPES.DIRECTOR,
              resourceId: instance_id
            })
            .returns(Promise.try(() => resource));

          getDeploymentInfoStub
            .withArgs(deployment_name)
            .returns(Promise.try(() => {
              return {};
            }));
        });

        after(function () {
          sinon.restore();
        });

        it('should return object with correct plan and service information', function () {
          let context = {
            platform: 'cloudfoundry'
          };
          return fabrik
            .createInstance(instance_id, service_id, plan_id, context)
            .then(instance => instance.getInfo())
            .catch(err => err.response)
            .then(res => {
              expect(res.title).to.equal('Blueprint Dashboard');
              expect(res.plan.id).to.equal(plan_id);
              expect(res.service.id).to.equal(service_id);
              expect(res.instance.metadata.name).to.equal(instance_id);
            });
        });
      });
=======
>>>>>>> c63911af
    });
  });
});<|MERGE_RESOLUTION|>--- conflicted
+++ resolved
@@ -49,7 +49,7 @@
       const dashboard_url = `${protocol}://${host}/manage/dashboards/director/instances/${instance_id}`;
       const container = backupStore.containerName;
       const deferred = Promise.defer();
-      Promise.onPossiblyUnhandledRejection(() => {});
+      Promise.onPossiblyUnhandledRejection(() => { });
       let getScheduleStub, delayStub;
 
       before(function () {
@@ -1512,80 +1512,6 @@
         });
       });
 
-<<<<<<< HEAD
-      describe('#getInfo', function () {
-        const resource = {
-          apiVersion: 'deployment.servicefabrik.io/v1alpha1',
-          kind: 'Director',
-          metadata: {
-            name: instance_id,
-            labels: {
-              state: 'succeeded'
-            }
-          },
-          spec: {
-            options: {
-              service_id: service_id,
-              plan_id: plan_id,
-              context: {
-                platform: 'cloudfoundry',
-                organization_guid: 'b8cbbac8-6a20-42bc-b7db-47c205fccf9a',
-                space_guid: 'e7c0a437-7585-4d75-addf-aa4d45b49f3a'
-              },
-              organization_guid: 'b8cbbac8-6a20-42bc-b7db-47c205fccf9a',
-              space_guid: 'e7c0a437-7585-4d75-addf-aa4d45b49f3a',
-              parameters: {
-                foo: 'bar'
-              }
-            }
-          },
-          status: {
-            state: 'succeeded',
-            lastOperation: {},
-            response: {}
-          }
-        };
-        before(function () {
-          getDeploymentInfoStub = sinon.stub(DirectorManager.prototype, 'getDeploymentInfo');
-          getResourceStub = sinon.stub(apiServerClient, 'getResource');
-
-          getResourceStub
-            .withArgs({
-              resourceGroup: CONST.APISERVER.RESOURCE_GROUPS.DEPLOYMENT,
-              resourceType: CONST.APISERVER.RESOURCE_TYPES.DIRECTOR,
-              resourceId: instance_id
-            })
-            .returns(Promise.try(() => resource));
-
-          getDeploymentInfoStub
-            .withArgs(deployment_name)
-            .returns(Promise.try(() => {
-              return {};
-            }));
-        });
-
-        after(function () {
-          sinon.restore();
-        });
-
-        it('should return object with correct plan and service information', function () {
-          let context = {
-            platform: 'cloudfoundry'
-          };
-          return fabrik
-            .createInstance(instance_id, service_id, plan_id, context)
-            .then(instance => instance.getInfo())
-            .catch(err => err.response)
-            .then(res => {
-              expect(res.title).to.equal('Blueprint Dashboard');
-              expect(res.plan.id).to.equal(plan_id);
-              expect(res.service.id).to.equal(service_id);
-              expect(res.instance.metadata.name).to.equal(instance_id);
-            });
-        });
-      });
-=======
->>>>>>> c63911af
     });
   });
 });