'use strict';

const _ = require('lodash');
const lib = require('../../lib');
const errors = require('../../lib/errors');
const Promise = require('bluebird');
const app = require('../../apps').internal;
const utils = lib.utils;
const config = lib.config;
const catalog = lib.models.catalog;
const fabrik = lib.fabrik;
const backupStore = lib.iaas.backupStore;
const ScheduleManager = require('../../lib/jobs');
const CONST = require('../../lib/constants');

describe('service-broker-api', function () {
  describe('instances', function () {
    /* jshint expr:true */
    describe('director', function () {
      const base_url = '/cf/v2';
      const index = mocks.director.networkSegmentIndex;
      const api_version = '2.9';
      const service_id = '24731fb8-7b84-4f57-914f-c3d55d793dd4';
      const plan_id = 'bc158c9a-7934-401e-94ab-057082a5073f';
      const plan = catalog.getPlan(plan_id);
      const plan_id_update = 'd616b00a-5949-4b1c-bc73-0d3c59f3954a';
      const organization_guid = 'b8cbbac8-6a20-42bc-b7db-47c205fccf9a';
      const space_guid = 'e7c0a437-7585-4d75-addf-aa4d45b49f3a';
      const instance_id = mocks.director.uuidByIndex(index);
      const instance_id_new = mocks.director.uuidByIndex(30);
      const deployment_name = mocks.director.deploymentNameByIndex(index);
      const binding_id = 'd336b15c-37d6-4249-b3c7-430d5153a0d8';
      const app_guid = 'app-guid';
      const task_id = 4711;
      const parameters = {
        foo: 'bar'
      };
      const accepts_incomplete = true;
      const protocol = config.external.protocol;
      const host = config.external.host;
      const dashboard_url = `${protocol}://${host}/manage/instances/${service_id}/${plan_id}/${instance_id}`;
      const dashboard_url_new = `${protocol}://${host}/manage/instances/${service_id}/${plan_id}/${instance_id_new}`;
      const container = backupStore.containerName;
      const deferred = Promise.defer();
      Promise.onPossiblyUnhandledRejection(() => {});
      let getScheduleStub;

      before(function () {
        backupStore.cloudProvider = new lib.iaas.CloudProviderClient(config.backup.provider);
        mocks.cloudProvider.auth();
        mocks.cloudProvider.getContainer(container);
        _.unset(fabrik.DirectorManager, plan_id);
        getScheduleStub = sinon.stub(ScheduleManager, 'getSchedule');
        getScheduleStub.withArgs().returns(deferred.promise);
        plan.service.subnet = null;
        return mocks.setup([
          fabrik.DirectorManager.load(plan),
          backupStore.cloudProvider.getContainer()
        ]);
      });

      afterEach(function () {
        mocks.reset();
        getScheduleStub.reset();
      });

      after(function () {
        getScheduleStub.restore();
      });

      describe('#provision', function () {
        it('returns 202 Accepted', function () {
          mocks.director.getDeployments({
            queued: true
          });
          mocks.director.createOrUpdateDeployment(task_id);
          return chai.request(app)
            .put(`${base_url}/service_instances/${instance_id}`)
            .set('X-Broker-API-Version', api_version)
            .auth(config.username, config.password)
            .send({
              service_id: service_id,
              plan_id: plan_id,
              organization_guid: organization_guid,
              space_guid: space_guid,
              parameters: parameters,
              accepts_incomplete: accepts_incomplete
            })
            .then(res => {
              expect(res).to.have.status(202);
              expect(res.body.dashboard_url).to.equal(dashboard_url);
              expect(res.body).to.have.property('operation');
              const decoded = utils.decodeBase64(res.body.operation);
              expect(_.pick(decoded, ['type', 'parameters', 'space_guid'])).to.eql({
                type: 'create',
                parameters: parameters,
                space_guid: space_guid
              });
              expect(decoded.task_id).to.eql(`${deployment_name}_${task_id}`);
              mocks.verify();
            });
        });
        it('returns 202 Accepted when invoked with bosh name', function () {
          mocks.director.getDeployments({
            queued: true
          });
          mocks.director.createOrUpdateDeployment(task_id);
<<<<<<< HEAD
=======
          let deploymentName = 'service-fabrik-0021-b4719e7c-e8d3-4f7f-c51e-769ad1c3ebfa';
          mocks.director.getDeployment(deploymentName, false);
>>>>>>> 0eea6274
          mocks.uaa.getAccessToken();
          return chai.request(app)
            .put(`${base_url}/service_instances/${instance_id_new}`)
            .set('X-Broker-API-Version', api_version)
            .auth(config.username, config.password)
            .send({
              service_id: service_id,
              plan_id: plan_id,
              organization_guid: organization_guid,
              space_guid: space_guid,
              parameters: {
                bosh_director_name: 'bosh',
                username: 'admin',
                password: 'admin'
              },
              accepts_incomplete: accepts_incomplete
            })
            .then(res => {
              expect(res).to.have.status(202);
              expect(res.body.dashboard_url).to.equal(dashboard_url_new);
              expect(res.body).to.have.property('operation');
              const decoded = utils.decodeBase64(res.body.operation);
              expect(_.pick(decoded, ['type', 'parameters', 'space_guid'])).to.eql({
                type: 'create',
                parameters: {
                  bosh_director_name: 'bosh',
                  username: 'admin',
                  password: 'admin'
                },
                space_guid: space_guid
              });
              mocks.verify();
            });
        });
      });

      describe('#update', function () {
        it('returns 202 Accepted', function () {
          let deploymentName = 'service-fabrik-0021-b4719e7c-e8d3-4f7f-c515-769ad1c3ebfa';
          mocks.director.getDeployment(deploymentName, true, undefined);
          mocks.director.verifyDeploymentLockStatus();
          mocks.director.getDeployments();
          mocks.director.createOrUpdateDeployment(task_id);

          return chai.request(app)
            .patch(`${base_url}/service_instances/${instance_id}`)
            .send({
              service_id: service_id,
              plan_id: plan_id_update,
              parameters: parameters,
              previous_values: {
                plan_id: plan_id,
                service_id: service_id,
                organization_id: organization_guid,
                space_id: space_guid
              },
              accepts_incomplete: accepts_incomplete
            })
            .set('X-Broker-API-Version', api_version)
            .auth(config.username, config.password)
            .catch(err => err.response)
            .then(res => {
              expect(res).to.have.status(202);
              expect(res.body).to.have.property('operation');
              expect(utils.decodeBase64(res.body.operation)).to.eql({
                task_id: `${deployment_name}_${task_id}`,
                type: 'update',
                parameters: parameters
              });
              mocks.verify();
            });
        });
      });

      describe('#deprovision', function () {
        it('returns 202 Accepted', function () {
          const restoreFilename = `${space_guid}/restore/${service_id}.${plan_id}.${instance_id}.json`;
          const restorePathname = `/${container}/${restoreFilename}`;
          mocks.director.getDeploymentManifest();
          mocks.agent.getInfo();
          mocks.agent.deprovision();
          mocks.director.verifyDeploymentLockStatus();
          mocks.cloudController.findSecurityGroupByName(instance_id);
          mocks.cloudController.getServiceInstance(instance_id, {
            space_guid: space_guid
          });
          mocks.cloudController.deleteSecurityGroup(instance_id);
          mocks.director.deleteDeployment(task_id);
          mocks.cloudProvider.remove(restorePathname);
          return chai.request(app)
            .delete(`${base_url}/service_instances/${instance_id}`)
            .query({
              service_id: service_id,
              plan_id: plan_id,
              accepts_incomplete: accepts_incomplete
            })
            .set('X-Broker-API-Version', api_version)
            .auth(config.username, config.password)
            .catch(err => err.response)
            .then(res => {
              expect(res).to.have.status(202);
              expect(res.body).to.have.property('operation');
              expect(utils.decodeBase64(res.body.operation)).to.eql({
                task_id: `${deployment_name}_${task_id}`,
                type: 'delete',
              });
              //expect(cancelScheduleStub).to.be.calledOnce;
              //expect(cancelScheduleStub.firstCall.args[0]).to.eql(instance_id);
              //expect(cancelScheduleStub.firstCall.args[1]).to.eql(CONST.JOB.SCHEDULED_BACKUP);
              mocks.verify();
            });
        });
      });

      describe('#lastOperation', function () {
        it('returns 200 OK (state = in progress)', function () {
          mocks.director.getDeploymentTask(task_id, 'processing');
          return chai.request(app)
            .get(`${base_url}/service_instances/${instance_id}/last_operation`)
            .set('X-Broker-API-Version', api_version)
            .auth(config.username, config.password)
            .query({
              service_id: service_id,
              plan_id: plan_id,
              operation: utils.encodeBase64({
                task_id: `${deployment_name}_${task_id}`,
                type: 'create',
                space_guid: space_guid
              })
            })
            .catch(err => err.response)
            .then(res => {
              expect(res).to.have.status(200);
              expect(res.body).to.eql({
                description: `Create deployment ${deployment_name} is still in progress`,
                state: 'in progress'
              });
              mocks.verify();
            });
        });

        it('returns 200 OK (state = succeeded)', function () {
          mocks.director.getDeploymentTask(task_id, 'done');
          mocks.cloudController.createSecurityGroup(instance_id);
          const payload = {
            repeatInterval: CONST.SCHEDULE.RANDOM,
            timeZone: 'Asia/Kolkata'
          };
          mocks.serviceFabrikClient.scheduleUpdate(instance_id, payload);
          const randomIntStub = sinon.stub(utils, 'getRandomInt', () => 1);
          const old = config.scheduler.jobs.service_instance_update.run_every_xdays;
          config.scheduler.jobs.service_instance_update.run_every_xdays = 15;
          config.mongodb.provision.plan_id = 'TEST';
          return chai.request(app)
            .get(`${base_url}/service_instances/${instance_id}/last_operation`)
            .set('X-Broker-API-Version', api_version)
            .auth(config.username, config.password)
            .query({
              service_id: service_id,
              plan_id: plan_id,
              operation: utils.encodeBase64({
                task_id: `${deployment_name}_${task_id}`,
                type: 'create',
                space_guid: space_guid
              })
            })
            .catch(err => err.response)
            .then(res => {
              delete config.mongodb.provision.plan_id;
              randomIntStub.restore();
              config.scheduler.jobs.service_instance_update.run_every_xdays = old;
              expect(res).to.have.status(200);
              expect(res.body).to.eql({
                description: `Create deployment ${deployment_name} succeeded at 2016-07-04T10:58:24.000Z`,
                state: 'succeeded'
              });
              mocks.verify();
            });
        });
      });

      describe('#bind', function () {
        it('returns 201 Created', function (done) {
          config.mongodb.provision.plan_id = 'bc158c9a-7934-401e-94ab-057082a5073f';
          deferred.reject(new errors.NotFound('Schedule not found'));
          const WAIT_TIME_FOR_ASYNCH_SCHEDULE_OPERATION = 0;
          mocks.director.getDeploymentManifest();
          mocks.agent.getInfo();
          mocks.agent.createCredentials();
          mocks.director.createBindingProperty(binding_id);
          mocks.serviceFabrikClient.scheduleBackup(instance_id, {
            type: CONST.BACKUP.TYPE.ONLINE,
            repeatInterval: 'daily'
          });
          return chai.request(app)
            .put(`${base_url}/service_instances/${instance_id}/service_bindings/${binding_id}`)
            .set('X-Broker-API-Version', api_version)
            .auth(config.username, config.password)
            .send({
              service_id: service_id,
              plan_id: plan_id,
              app_guid: app_guid,
              bind_resource: {
                app_guid: app_guid
              }
            })
            .catch(err => err.response)
            .then(res => {
              expect(res).to.have.status(201);
              expect(res.body).to.eql({
                credentials: mocks.agent.credentials
              });
              setTimeout(() => {
                delete config.mongodb.provision.plan_id;
                expect(getScheduleStub).to.be.calledOnce;
                expect(getScheduleStub.firstCall.args[0]).to.eql(instance_id);
                expect(getScheduleStub.firstCall.args[1]).to.eql(CONST.JOB.SCHEDULED_BACKUP);
                mocks.verify();
                done();
                //Schedule operation is performed in background after response has been returned,
                //hence added this delay of 500 ms which should work in all cases.
                //In case asserts are failing, try increasing the timeout first & then debug. :-)
              }, WAIT_TIME_FOR_ASYNCH_SCHEDULE_OPERATION);
            });
        });
      });

      describe('#unbind', function () {
        it('returns 200 OK', function () {
          mocks.director.getDeploymentManifest();
          mocks.director.getBindingProperty(binding_id);
          mocks.agent.getInfo();
          mocks.agent.deleteCredentials();
          mocks.director.deleteBindingProperty(binding_id);
          return chai.request(app)
            .delete(`${base_url}/service_instances/${instance_id}/service_bindings/${binding_id}`)
            .query({
              service_id: service_id,
              plan_id: plan_id
            })
            .set('X-Broker-API-Version', api_version)
            .auth(config.username, config.password)
            .catch(err => err.response)
            .then(res => {
              expect(res).to.have.status(200);
              expect(res.body).to.eql({});
              mocks.verify();
            });
        });
      });
    });
  });
});<|MERGE_RESOLUTION|>--- conflicted
+++ resolved
@@ -105,11 +105,8 @@
             queued: true
           });
           mocks.director.createOrUpdateDeployment(task_id);
-<<<<<<< HEAD
-=======
           let deploymentName = 'service-fabrik-0021-b4719e7c-e8d3-4f7f-c51e-769ad1c3ebfa';
           mocks.director.getDeployment(deploymentName, false);
->>>>>>> 0eea6274
           mocks.uaa.getAccessToken();
           return chai.request(app)
             .put(`${base_url}/service_instances/${instance_id_new}`)
