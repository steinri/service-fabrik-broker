'use strict';

const _ = require('lodash');
const Promise = require('bluebird');
const moment = require('moment');
const lib = require('../../lib');
const ScheduleManager = require('../../lib/jobs');
const CONST = require('../../lib/constants');
const apps = require('../../apps');
const catalog = lib.models.catalog;
const config = lib.config;
const errors = lib.errors;
const fabrik = lib.fabrik;
const utils = lib.utils;
const NotFound = errors.NotFound;
const backupStore = lib.iaas.backupStore;
const filename = lib.iaas.backupStore.filename;


describe('service-fabrik-api', function () {

  describe('instances', function () {
    /* jshint expr:true */
    describe('director', function () {
      const base_url = '/api/v1';
      const broker_api_base_url = '/cf/v2';
      const broker_api_version = '2.9';
      const authHeader = `bearer ${mocks.uaa.jwtToken}`;
      const adminAuthHeader = `bearer ${mocks.uaa.adminJwtToken}`;
      const authHeaderInsufficientScopes = `bearer ${mocks.uaa.jwtTokenInsufficientScopes}`;
      const index = mocks.director.networkSegmentIndex;
      const service_id = '24731fb8-7b84-4f57-914f-c3d55d793dd4';
      const plan_id = 'bc158c9a-7934-401e-94ab-057082a5073f';
      const plan_guid = '60750c9c-8937-4caf-9e94-c38cbbbfd191';
      const plan = catalog.getPlan(plan_id);
      const instance_id = mocks.director.uuidByIndex(index);
      const space_guid = 'e7c0a437-7585-4d75-addf-aa4d45b49f3a';
      const organization_guid = 'c84c8e58-eedc-4706-91fb-e8d97b333481';
      const backup_guid = '071acb05-66a3-471b-af3c-8bbf1e4180be';
      const time = Date.now();
      const started_at = isoDate(time);
      const deployment_name = mocks.director.deploymentNameByIndex(index);
      const username = 'hugo';
      const container = backupStore.containerName;
      const blueprintContainer = `${backupStore.containerPrefix}-blueprint`;
      const repeatInterval = '*/1 * * * *';
      const repeatTimezone = 'America/New_York';
      const backupOperation = {
        type: 'update',
        subtype: 'backup',
        deployment: deployment_name,
        space_guid: space_guid,
        backup_guid: backup_guid,
        agent_ip: mocks.agent.ip
      };
      const restoreOperation = {
        type: 'update',
        subtype: 'restore',
        deployment: deployment_name,
        space_guid: space_guid,
        agent_ip: mocks.agent.ip
      };

      const getJob = (name, type) => {
        return Promise.resolve({
          name: `${instance_id}_${type === undefined? CONST.JOB.SCHEDULED_BACKUP : type}`,
          repeatInterval: repeatInterval,
          data: {
            instance_id: instance_id,
            type: 'online'
          },
          nextRunAt: time,
          lastRunAt: time,
          lockedAt: null,
          repeatTimezone: repeatTimezone,
          createdAt: time,
          updatedAt: time,
          createdBy: username,
          updatedBy: username
        });
      };
      let scheduleStub, getScheduleStub, cancelScheduleStub, timestampStub;

      function isoDate(time) {
        return new Date(time).toISOString().replace(/\.\d*/, '').replace(/:/g, '-');
      }

      before(function () {
        config.mongodb.provision.plan_id = 'bc158c9a-7934-401e-94ab-057082a5073f';
        backupStore.cloudProvider = new lib.iaas.CloudProviderClient(config.backup.provider);
        mocks.cloudProvider.auth();
        mocks.cloudProvider.getContainer(container);
        _.unset(fabrik.DirectorManager, plan_id);
        timestampStub = sinon.stub(filename, 'timestamp');
        timestampStub.withArgs().returns(started_at);
        scheduleStub = sinon.stub(ScheduleManager, 'schedule', getJob);
        getScheduleStub = sinon.stub(ScheduleManager, 'getSchedule', getJob);
        cancelScheduleStub = sinon.stub(ScheduleManager, 'cancelSchedule', () => Promise.resolve({}));
        return mocks.setup([
          fabrik.DirectorManager.load(plan),
          backupStore.cloudProvider.getContainer()
        ]);
      });

      afterEach(function () {
        timestampStub.reset();
        cancelScheduleStub.reset();
        scheduleStub.reset();
        getScheduleStub.reset();
        mocks.reset();
      });

      after(function () {
        timestampStub.restore();
        backupStore.cloudProvider = lib.iaas.cloudProvider;
        cancelScheduleStub.restore();
        scheduleStub.restore();
        getScheduleStub.restore();
        delete config.mongodb.provision.plan_id;
      });

      describe('#state', function () {
        it('should return 200 OK', function () {
          const operational = true;
          const details = {
            number_of_files: 5
          };
          mocks.uaa.tokenKey();
          mocks.cloudController.getServiceInstance(instance_id, {
            space_guid: space_guid,
            service_plan_guid: plan_guid
          });
          let deploymentName = 'service-fabrik-0021-b4719e7c-e8d3-4f7f-c515-769ad1c3ebfa';
          mocks.cloudController.findServicePlan(instance_id, plan_id);
          mocks.cloudController.getSpaceDevelopers(space_guid);
<<<<<<< HEAD
          mocks.director.getDeploymentManifest();
=======
          mocks.director.getDeployment(deploymentName, true);
          mocks.director.getDeployments();
>>>>>>> 0eea6274
          mocks.agent.getInfo();
          mocks.agent.getState(operational, details);
          return chai.request(apps.external)
            .get(`${base_url}/service_instances/${instance_id}`)
            .set('Authorization', authHeader)
            .catch(err => err.response)
            .then(res => {
              expect(res).to.have.status(200);
              expect(res.body).to.eql({
                operational: operational,
                details: details
              });
              mocks.verify();
            });
        });

        it('should return 403 Forbidden', function () {
          mocks.uaa.tokenKey();
          return chai.request(apps.external)
            .get(`${base_url}/service_instances/${instance_id}`)
            .set('Authorization', authHeaderInsufficientScopes)
            .catch(err => err.response)
            .then(res => {
              expect(res).to.have.status(403);
              mocks.verify();
            });
        });
      });
      describe('#unlock-start', function () {
        const name = 'unlock';
        const deploymentName = mocks.director.deploymentNameByIndex(mocks.director.networkSegmentIndex);
        const args = {
          description: `Backup operation for ${deploymentName} finished with status ${CONST.OPERATION.SUCCEEDED}`
        };

        it('should receive the update request from cloud controller and unlock deployment', function () {
          mocks.director.releaseLock();
          return support.jwt
            .sign({
              guid: backup_guid,
              username: username
            }, name)
            .then(token => chai
              .request(apps.internal)
              .patch(`${broker_api_base_url}/service_instances/${instance_id}`)
              .send({
                plan_id: plan_id,
                service_id: service_id,
                previous_values: {
                  plan_id: plan_id,
                  service_id: service_id,
                  organization_id: organization_guid,
                  space_id: space_guid
                },
                parameters: {
                  'service-fabrik-operation': token
                },
                accepts_incomplete: true
              })
              .set('X-Broker-API-Version', broker_api_version)
              .auth(config.username, config.password)
              .catch(err => err.response)
              .then(res => {
                expect(res).to.have.status(200);
                const expectedDescription = `Unlocked deployment ${deploymentName}`;
                expect(res.body.description).to.be.eql(expectedDescription);
                mocks.verify();
              })
            );
        });
        it('should receive the update request from cloud controller and if deployment is already unlocked, should return back successfully', function () {
          mocks.director.releaseLock(deploymentName, 404);
          return support.jwt
            .sign({
              guid: backup_guid,
              username: username
            }, name, args)
            .then(token => chai
              .request(apps.internal)
              .patch(`${broker_api_base_url}/service_instances/${instance_id}`)
              .send({
                plan_id: plan_id,
                service_id: service_id,
                previous_values: {
                  plan_id: plan_id,
                  service_id: service_id,
                  organization_id: organization_guid,
                  space_id: space_guid
                },
                parameters: {
                  'service-fabrik-operation': token
                },
                accepts_incomplete: true
              })
              .set('X-Broker-API-Version', broker_api_version)
              .auth(config.username, config.password)
              .catch(err => err.response)
              .then(res => {
                expect(res).to.have.status(200);
                expect(res.body.description).to.be.eql(args.description);
                mocks.verify();
              })
            );
        });
      });
      describe('#backup-start', function () {
        const prefix = `${space_guid}/backup/${service_id}.${plan_id}.${instance_id}.${backup_guid}`;
        const filename = `${prefix}.${started_at}.json`;
        const pathname = `/${container}/${filename}`;
        const type = 'online';
        const name = 'backup';
        const args = {
          type: type,
          trigger: CONST.BACKUP.TRIGGER.ON_DEMAND
        };
        const scheduled_args = {
          type: type,
          trigger: CONST.BACKUP.TRIGGER.SCHEDULED
        };
        const list_prefix = `${space_guid}/backup/${service_id}.${plan_id}.${instance_id}`;
        const list_filename = `${list_prefix}.${backup_guid}.${started_at}.json`;
        const list_filename2 = `${list_prefix}.${backup_guid}.${isoDate(time+1)}.json`;
        const list_pathname = `/${container}/${list_filename}`;
        const list_pathname2 = `/${container}/${list_filename2}`;
        const data = {
          trigger: CONST.BACKUP.TRIGGER.ON_DEMAND,
          state: 'succeeded',
          agent_ip: mocks.agent.ip
        };
        const instanceInfo = {
          space_guid: space_guid,
          backup_guid: backup_guid,
          instance_guid: instance_id,
          agent_ip: '10.0.1.10',
          service_id: service_id,
          plan_id: plan_id,
          deployment: mocks.director.deploymentNameByIndex(index),
          started_at: new Date()
        };
        const lockInfo = {
          username: 'admin',
          lockedForOperation: 'backup',
          createdAt: new Date(),
          instanceInfo: instanceInfo
        };
        const FabrikStatusPoller = require('../../lib/fabrik/FabrikStatusPoller');
        afterEach(function () {
          FabrikStatusPoller.stopPoller = true;
          FabrikStatusPoller.clearAllPollers();
        });
        it('should initiate a start-backup operation at cloud controller via a service instance update', function (done) {
          mocks.uaa.tokenKey();
          mocks.cloudController.findServicePlan(instance_id, plan_id);
          mocks.cloudController.getSpaceDevelopers(space_guid);
          mocks.cloudController.findServicePlan(instance_id, plan_id);
          mocks.cloudProvider.list(container, list_prefix, [
            list_filename
          ]);
          mocks.cloudProvider.download(list_pathname, data);
          mocks.cloudController.getServiceInstance(instance_id, {
            space_guid: space_guid,
            service_plan_guid: plan_guid
          });
          mocks.cloudController.updateServiceInstance(instance_id, body => {
            const token = _.get(body.parameters, 'service-fabrik-operation');
            return support.jwt.verify(token, name, args);
          }, 201);
          //mocks.director.getLockProperty(mocks.director.deploymentNameByIndex(index), true, lockInfo);
          return chai
            .request(apps.external)
            .post(`${base_url}/service_instances/${instance_id}/backup`)
            .set('Authorization', authHeader)
            .send({
              type: type
            })
            .catch(err => err.response)
            .then(res => {
              expect(res).to.have.status(202);
              expect(res.body).to.have.property('guid');
              mocks.verify();
              done();
            });
        });

        it('should recieve 403 forbidden on reaching quota of on-demand backups', function () {
          mocks.uaa.tokenKey();
          mocks.cloudController.findServicePlan(instance_id, plan_id);
          mocks.cloudProvider.list(container, list_prefix, [
            list_filename,
            list_filename2
          ]);
          mocks.cloudProvider.download(list_pathname, data);
          mocks.cloudProvider.download(list_pathname2, data);
          mocks.cloudController.getServiceInstance(instance_id, {
            space_guid: space_guid,
            service_plan_guid: plan_guid
          });
          mocks.cloudController.findServicePlan(instance_id, plan_id);
          mocks.cloudController.getSpaceDevelopers(space_guid);
          return chai
            .request(apps.external)
            .post(`${base_url}/service_instances/${instance_id}/backup`)
            .set('Authorization', authHeader)
            .set('Accept', 'application/json')
            .send({
              type: type
            })
            .catch(err => err.response)
            .then(res => {
              expect(res).to.have.status(403);
              expect(res.body.message).to.eql(`Reached max quota of ${config.backup.max_num_on_demand_backup} ${CONST.BACKUP.TRIGGER.ON_DEMAND} backups`);
              mocks.verify();
            });
        });

        it('should recieve 403 forbidden for trying to trigger scheduled backup', function () {
          mocks.uaa.tokenKey();
          mocks.cloudController.getServiceInstance(instance_id, {
            space_guid: space_guid,
            service_plan_guid: plan_guid
          });
          mocks.cloudController.findServicePlan(instance_id, plan_id);
          mocks.cloudController.getSpaceDevelopers(space_guid);
          return chai
            .request(apps.external)
            .post(`${base_url}/service_instances/${instance_id}/backup`)
            .set('Authorization', authHeader)
            .set('Accept', 'application/json')
            .send({
              type: type,
              trigger: CONST.BACKUP.TRIGGER.SCHEDULED
            })
            .catch(err => err.response)
            .then(res => {
              expect(res).to.have.status(403);
              expect(res.body.message).to.eql('Scheduled backups can only be initiated by the System User');
              mocks.verify();
            });
        });

        it('should initiate a scheduled backup operation at cloud controller when initiated by cf admin user', function () {
          mocks.uaa.tokenKey();
          mocks.cloudController.getServiceInstance(instance_id, {
            space_guid: space_guid,
            service_plan_guid: plan_guid
          });
          //mocks.director.getLockProperty(mocks.director.deploymentNameByIndex(index), true, lockInfo);
          mocks.cloudController.findServicePlan(instance_id, plan_id);
          //cloud controller admin check will ensure getSpaceDeveloper isnt called, so no need to set that mock.
          mocks.cloudController.updateServiceInstance(instance_id, body => {
            const token = _.get(body.parameters, 'service-fabrik-operation');
            return support.jwt.verify(token, name, scheduled_args);
          }, 201);
          return chai
            .request(apps.external)
            .post(`${base_url}/service_instances/${instance_id}/backup`)
            .set('Authorization', adminAuthHeader)
            .set('Accept', 'application/json')
            .send({
              type: type,
              trigger: CONST.BACKUP.TRIGGER.SCHEDULED
            })
            .catch(err => err.response)
            .then(res => Promise.delay(20).then(() => {
              expect(res).to.have.status(202);
              expect(res.body).to.have.property('guid');
              mocks.verify();
            }));
        });

        it('should initiate a  backup operation at cloud controller & if a backup is already in progress then it must result in DeploymentAlready locked message', function () {
          mocks.uaa.tokenKey();
          mocks.cloudController.getServiceInstance(instance_id, {
            space_guid: space_guid,
            service_plan_guid: plan_guid
          });
          mocks.director.getLockProperty(mocks.director.deploymentNameByIndex(index), true, lockInfo);
          mocks.cloudController.findServicePlan(instance_id, plan_id);
          //cloud controller admin check will ensure getSpaceDeveloper isnt called, so no need to set that mock.
          const SERVER_ERROR_CODE = 502;
          const LOCK_MESSAGE = 'Deployment service-fabrik-0315-b9bf180e-1a67-48b6-9cad-32bd2e936849 __Locked__ by admin at Wed Oct 11 2017 04:09:38 GMT+0000 (UTC) for on-demand_backup';
          const error_response_body = {
            description: `The service broker rejected the request to ${base_url}/service_instances/b9bf180e-1a67-48b6-9cad-32bd2e936849?accepts_incomplete=true.
            Status Code: 422 Unprocessable Entity, Body: {"status":422,"message":"${LOCK_MESSAGE}"}`,
            error_code: 'CF-ServiceBrokerRequestRejected',
            code: 10001,
            http: {
              uri: `${base_url}/service_instances/b9bf180e-1a67-48b6-9cad-32bd2e936849?accepts_incomplete=true`,
              method: 'PATCH',
              status: 422
            }
          };
          mocks.cloudController.updateServiceInstance(instance_id, body => {
            const token = _.get(body.parameters, 'service-fabrik-operation');
            return support.jwt.verify(token, name, scheduled_args);
          }, SERVER_ERROR_CODE, error_response_body);
          return chai
            .request(apps.external)
            .post(`${base_url}/service_instances/${instance_id}/backup`)
            .set('Authorization', adminAuthHeader)
            .set('Accept', 'application/json')
            .send({
              type: type,
              trigger: CONST.BACKUP.TRIGGER.SCHEDULED
            })
            .then(() => {
              throw new Error('Should throw error');
            })
            .catch(err => {
              expect(_.get(err, 'response.body.status')).to.equal(error_response_body.http.status);
              expect(_.get(err, 'response.body.message')).to.equal(LOCK_MESSAGE);
            });
        });

        it('should receive the update request from cloud controller and start the backup', function () {
          mocks.director.getDeploymentManifest();
          mocks.director.acquireLock();
          mocks.director.verifyDeploymentLockStatus();
          mocks.director.getDeploymentVms(deployment_name);
          mocks.agent.getInfo();
          mocks.agent.startBackup();
          mocks.cloudProvider.upload(pathname, body => {
            expect(body.type).to.equal(type);
            expect(body.instance_guid).to.equal(instance_id);
            expect(body.username).to.equal(username);
            expect(body.backup_guid).to.equal(backup_guid);
            expect(body.trigger).to.equal(CONST.BACKUP.TRIGGER.ON_DEMAND);
            expect(body.state).to.equal('processing');
            return true;
          });
          mocks.cloudProvider.headObject(pathname);
          return support.jwt
            .sign({
              guid: backup_guid,
              username: username
            }, name, args)
            .then(token => chai
              .request(apps.internal)
              .patch(`${broker_api_base_url}/service_instances/${instance_id}`)
              .send({
                plan_id: plan_id,
                service_id: service_id,
                previous_values: {
                  plan_id: plan_id,
                  service_id: service_id,
                  organization_id: organization_guid,
                  space_id: space_guid
                },
                parameters: {
                  'service-fabrik-operation': token
                },
                accepts_incomplete: true
              })
              .set('X-Broker-API-Version', broker_api_version)
              .auth(config.username, config.password)
              .catch(err => err.response)
              .then(res => {
                expect(res).to.have.status(200);
                expect(res.body.description).to.be.defined;
                mocks.verify();
              })
            );
        });

        it('should receive last_operation call from cloud controller while backup is processing', function () {
          const backupState = {
            state: 'processing',
            stage: 'Creating volume',
            updated_at: new Date(Date.now())
          };
          mocks.agent.lastBackupOperation(backupState);
          return chai
            .request(apps.internal)
            .get(`${broker_api_base_url}/service_instances/${instance_id}/last_operation`)
            .set('X-Broker-API-Version', broker_api_version)
            .auth(config.username, config.password)
            .query({
              service_id: service_id,
              plan_id: plan_id,
              operation: utils.encodeBase64(backupOperation)
            })
            .catch(err => err.response)
            .then(res => {
              expect(res).to.have.status(200);
              expect(res.body.state).to.equal('in progress');
              expect(res.body).to.have.property('description');
              mocks.verify();
            });
        });

        it('should download the backup logs and update the metadata', function () {
          const state = 'succeeded';
          const backupState = {
            state: state,
            stage: 'Finished',
            updated_at: new Date(Date.now()),
            snapshotId: 'snap-12345678'
          };
          const backupLogs = [{
            time: '2015-11-18T11:28:40+00:00',
            level: 'info',
            msg: 'Creating snapshot ...'
          }, {
            time: '2015-11-18T11:28:42+00:00',
            level: 'info',
            msg: 'Creating volume ...'
          }];
          const backupLogsStream = _
            .chain(backupLogs)
            .map(JSON.stringify)
            .join('\n')
            .value();

          mocks.cloudProvider.list(container, prefix, [filename]);
          mocks.cloudProvider.download(pathname, {});
          mocks.agent.lastBackupOperation(backupState);
          mocks.agent.getBackupLogs(backupLogsStream);
          mocks.cloudProvider.upload(pathname, body => {
            expect(body.logs).to.eql(backupLogs);
            expect(body.state).to.equal(state);
            expect(body.snapshotId).to.equal(backupState.snapshotId);
            expect(body.finished_at).to.not.be.undefined;
            return true;
          });
          mocks.cloudProvider.headObject(pathname);
          return chai
            .request(apps.internal)
            .get(`${broker_api_base_url}/service_instances/${instance_id}/last_operation`)
            .set('X-Broker-API-Version', broker_api_version)
            .auth(config.username, config.password)
            .query({
              service_id: service_id,
              plan_id: plan_id,
              operation: utils.encodeBase64(backupOperation)
            })
            .catch(err => err.response)
            .then(res => {
              expect(res).to.have.status(200);
              expect(res.body.state).to.equal(state);
              expect(res.body).to.have.property('description');
              mocks.verify();
            });
        });
      });

      describe('#backup-state', function () {
        const prefix = `${space_guid}/backup/${service_id}.${plan_id}.${instance_id}`;
        const filename = `${prefix}.${backup_guid}.${started_at}.json`;
        const pathname = `/${container}/${filename}`;
        const data = {
          trigger: CONST.BACKUP.TRIGGER.ON_DEMAND,
          state: 'processing',
          agent_ip: mocks.agent.ip
        };
        const backupState = {
          state: 'aborting',
          stage: 'Deleting volume',
          updated_at: new Date(Date.now())
        };

        it('should return 200 Ok - backup state is retrieved from agent while in \'processing\' state', function () {
          mocks.uaa.tokenKey();
          mocks.cloudController.getServiceInstance(instance_id, {
            space_guid: space_guid,
            service_plan_guid: plan_guid
          });
          mocks.cloudController.findServicePlan(instance_id, plan_id);
          mocks.cloudController.getSpaceDevelopers(space_guid);
          mocks.cloudProvider.list(container, prefix, [filename]);
          mocks.cloudProvider.download(pathname, data);
          mocks.agent.lastBackupOperation(backupState);
          return chai.request(apps.external)
            .get(`${base_url}/service_instances/${instance_id}/backup`)
            .set('Authorization', authHeader)
            .query({
              no_cache: true
            })
            .catch(err => err.response)
            .then(res => {
              const result = _
                .chain(data)
                .omit('agent_ip')
                .merge(_.pick(backupState, 'state', 'stage'))
                .value();
              expect(res).to.have.status(200);
              expect(res.body).to.eql(result);
              mocks.verify();
            });
        });

        it('should return 200 Ok - backup state retrieved from meta information itself even when in-processing state', function () {
          mocks.uaa.tokenKey();
          mocks.cloudController.getServiceInstance(instance_id, {
            space_guid: space_guid,
            service_plan_guid: plan_guid
          });
          mocks.cloudController.findServicePlan(instance_id, plan_id);
          mocks.cloudController.getSpaceDevelopers(space_guid);
          mocks.cloudProvider.list(container, prefix, [filename]);
          mocks.cloudProvider.download(pathname, data);
          return chai.request(apps.external)
            .get(`${base_url}/service_instances/${instance_id}/backup`)
            .set('Authorization', authHeader)
            .catch(err => err.response)
            .then(res => {
              const result = _
                .chain(data)
                .omit('agent_ip')
                .value();
              expect(res).to.have.status(200);
              expect(res.body).to.eql(result);
              mocks.verify();
            });
        });

        it('should return 404 Not Found', function () {
          mocks.uaa.tokenKey();
          mocks.cloudController.getServiceInstance(instance_id, {
            space_guid: space_guid,
            service_plan_guid: plan_guid
          });
          mocks.cloudController.findServicePlan(instance_id, plan_id);
          mocks.cloudController.getSpaceDevelopers(space_guid);
          mocks.cloudProvider.list(container, prefix, []);
          return chai.request(apps.external)
            .get(`${base_url}/service_instances/${instance_id}/backup`)
            .set('Authorization', authHeader)
            .catch(err => err.response)
            .then(res => {
              expect(res).to.have.status(404);
              expect(res.body).to.eql({});
              mocks.verify();
            });
        });
      });

      describe('#backup-abort', function () {
        const prefix = `${space_guid}/backup/${service_id}.${plan_id}.${instance_id}`;
        const filename = `${prefix}.${backup_guid}.${started_at}.json`;
        const pathname = `/${container}/${filename}`;
        const data = {
          trigger: CONST.BACKUP.TRIGGER.ON_DEMAND,
          state: 'processing',
          agent_ip: mocks.agent.ip
        };

        it('should return 202 Accepted', function () {
          mocks.uaa.tokenKey();
          mocks.cloudController.getServiceInstance(instance_id, {
            space_guid: space_guid,
            service_plan_guid: plan_guid
          });
          mocks.cloudController.findServicePlan(instance_id, plan_id);
          mocks.cloudController.getSpaceDevelopers(space_guid);
          mocks.cloudProvider.list(container, prefix, [filename]);
          mocks.cloudProvider.download(pathname, _
            .chain(data)
            .omit('state')
            .set('state', 'processing')
            .value()
          );
          mocks.agent.abortBackup();
          return chai
            .request(apps.external)
            .delete(`${base_url}/service_instances/${instance_id}/backup`)
            .set('Authorization', authHeader)
            .catch(err => err.response)
            .then(res => {
              expect(res).to.have.status(202);
              expect(res.body).to.be.empty;
              mocks.verify();
            });
        });
        it('should return 200 OK', function () {
          mocks.uaa.tokenKey();
          mocks.cloudController.getServiceInstance(instance_id, {
            space_guid: space_guid,
            service_plan_guid: plan_guid
          });
          mocks.cloudController.findServicePlan(instance_id, plan_id);
          mocks.cloudController.getSpaceDevelopers(space_guid);
          mocks.cloudProvider.list(container, prefix, [filename]);
          mocks.cloudProvider.download(pathname, _
            .chain(data)
            .omit('state')
            .set('state', 'succeeded')
            .value()
          );
          return chai
            .request(apps.external)
            .delete(`${base_url}/service_instances/${instance_id}/backup`)
            .set('Authorization', authHeader)
            .catch(err => err.response)
            .then(res => {
              expect(res).to.have.status(200);
              expect(res.body).to.be.empty;
              mocks.verify();
            });
        });
      });

      describe('#restore-start', function () {
        const restorePrefix = `${space_guid}/restore/${service_id}.${plan_id}.${instance_id}`;
        const backupPrefix = `${space_guid}/backup`;
        const restoreFilename = `${restorePrefix}.json`;
        const backupFilename = `${backupPrefix}/${service_id}.${plan_id}.${instance_id}.${backup_guid}.${started_at}.json`;
        const restorePathname = `/${container}/${restoreFilename}`;
        const backupPathname = `/${container}/${backupFilename}`;
        const name = 'restore';
        const backupMetadata = {
          plan_id: plan_id,
          state: 'succeeded',
          type: 'online',
          secret: 'hugo'
        };
        const args = {
          backup_guid: backup_guid,
          backup: _.pick(backupMetadata, 'type', 'secret')
        };

        it('should return 400 Bad Request (no or invalid backup_guid given)', function () {
          mocks.uaa.tokenKey();
          mocks.cloudController.getServiceInstance(instance_id, {
            space_guid: space_guid,
            service_plan_guid: plan_guid
          });
          mocks.cloudController.findServicePlan(instance_id, plan_id);
          mocks.cloudController.getSpaceDevelopers(space_guid);
          return chai
            .request(apps.external)
            .post(`${base_url}/service_instances/${instance_id}/restore`)
            .set('Authorization', authHeader)
            .catch(err => err.response)
            .then(res => {
              expect(res).to.have.status(400);
              mocks.verify();
            });
        });

        it('should return 422 Unprocessable Entity (no backup with this guid found)', function () {
          mocks.uaa.tokenKey();
          mocks.cloudController.getServiceInstance(instance_id, {
            space_guid: space_guid,
            service_plan_guid: plan_guid
          });
          mocks.cloudController.findServicePlan(instance_id, plan_id);
          mocks.cloudController.getSpaceDevelopers(space_guid);
          mocks.cloudProvider.list(container, backupPrefix, []);
          return chai
            .request(apps.external)
            .post(`${base_url}/service_instances/${instance_id}/restore`)
            .send({
              backup_guid: backup_guid
            })
            .set('Authorization', authHeader)
            .catch(err => err.response)
            .then(res => {
              expect(res).to.have.status(422);
              mocks.verify();
            });
        });

        it('should return 422 Unprocessable Entity (backup still in progress)', function () {
          mocks.uaa.tokenKey();
          mocks.cloudController.getServiceInstance(instance_id, {
            space_guid: space_guid,
            service_plan_guid: plan_guid
          });
          mocks.cloudController.findServicePlan(instance_id, plan_id);
          mocks.cloudController.getSpaceDevelopers(space_guid);
          mocks.cloudProvider.list(container, backupPrefix, [backupFilename]);
          mocks.cloudProvider.download(backupPathname, {
            state: 'processing'
          });
          return chai
            .request(apps.external)
            .post(`${base_url}/service_instances/${instance_id}/restore`)
            .send({
              backup_guid: backup_guid
            })
            .set('Authorization', authHeader)
            .catch(err => err.response)
            .then(res => {
              expect(res).to.have.status(422);
              mocks.verify();
            });
        });

        it('should return 422 Unprocessable Entity (plan ids do not match)', function () {
          mocks.uaa.tokenKey();
          mocks.cloudController.getServiceInstance(instance_id, {
            space_guid: space_guid,
            service_plan_guid: plan_guid
          });
          mocks.cloudController.findServicePlan(instance_id, plan_id);
          mocks.cloudController.getSpaceDevelopers(space_guid);
          mocks.cloudProvider.list(container, backupPrefix, [backupFilename]);
          mocks.cloudProvider.download(backupPathname, {
            plan_id: 'some-other-plan-id'
          });
          return chai
            .request(apps.external)
            .post(`${base_url}/service_instances/${instance_id}/restore`)
            .send({
              backup_guid: backup_guid
            })
            .set('Authorization', authHeader)
            .catch(err => err.response)
            .then(res => {
              expect(res).to.have.status(422);
              mocks.verify();
            });
        });

        it('should initiate a start-restore operation at cloud controller via a service instance update', function () {
          mocks.uaa.tokenKey();
          mocks.cloudController.getServiceInstance(instance_id, {
            space_guid: space_guid,
            service_plan_guid: plan_guid
          });
          mocks.cloudController.findServicePlan(instance_id, plan_id);
          mocks.cloudController.getSpaceDevelopers(space_guid);
          mocks.cloudProvider.list(container, backupPrefix, [backupFilename]);
          mocks.cloudProvider.download(backupPathname, backupMetadata);
          mocks.cloudController.updateServiceInstance(instance_id, body => {
            const token = _.get(body.parameters, 'service-fabrik-operation');
            return support.jwt.verify(token, name, args);
          });
          return chai
            .request(apps.external)
            .post(`${base_url}/service_instances/${instance_id}/restore`)
            .set('Authorization', authHeader)
            .send({
              backup_guid: backup_guid
            })
            .catch(err => err.response)
            .then(res => {
              expect(res).to.have.status(202);
              expect(res.body).to.have.property('guid');
              mocks.verify();
            });
        });

        it('should receive the update request from cloud controller and start the restore', function () {
          mocks.director.getDeploymentManifest();
          mocks.director.getDeploymentVms(deployment_name);
          mocks.director.verifyDeploymentLockStatus();
          mocks.agent.getInfo();
          mocks.agent.startRestore();
          mocks.cloudProvider.upload(restorePathname, body => {
            expect(body.instance_guid).to.equal(instance_id);
            expect(body.username).to.equal(username);
            expect(body.backup_guid).to.equal(backup_guid);
            expect(body.state).to.equal('processing');
            return true;
          });
          mocks.cloudProvider.headObject(restorePathname);
          return support.jwt
            .sign({
              username: username
            }, name, args)
            .then(token => chai
              .request(apps.internal)
              .patch(`${broker_api_base_url}/service_instances/${instance_id}`)
              .send({
                plan_id: plan_id,
                service_id: service_id,
                previous_values: {
                  plan_id: plan_id,
                  service_id: service_id,
                  organization_id: organization_guid,
                  space_id: space_guid
                },
                parameters: {
                  'service-fabrik-operation': token
                },
                accepts_incomplete: true
              })
              .set('X-Broker-API-Version', broker_api_version)
              .auth(config.username, config.password)
              .catch(err => err.response)
              .then(res => {
                expect(res).to.have.status(202);
                expect(res.body).to.have.property('operation');
                const operation = utils.decodeBase64(res.body.operation);
                expect(operation.type).to.equal('update');
                expect(operation.subtype).to.equal('restore');
                expect(operation).to.have.property('agent_ip');
                mocks.verify();
              })
            );
        });

        it('should receive last_operation call from cloud controller while restore is processing', function () {
          const restoreState = {
            state: 'processing',
            stage: 'Attaching volume',
            updated_at: new Date(Date.now())
          };
          mocks.agent.lastRestoreOperation(restoreState);
          return chai
            .request(apps.internal)
            .get(`${broker_api_base_url}/service_instances/${instance_id}/last_operation`)
            .set('X-Broker-API-Version', broker_api_version)
            .auth(config.username, config.password)
            .query({
              service_id: service_id,
              plan_id: plan_id,
              operation: utils.encodeBase64(restoreOperation)
            })
            .catch(err => err.response)
            .then(res => {
              expect(res).to.have.status(200);
              expect(res.body.state).to.equal('in progress');
              expect(res.body).to.have.property('description');
              mocks.verify();
            });
        });

        it('should download the restore logs and update the metadata', function () {
          const state = 'succeeded';
          const restoreState = {
            state: state,
            stage: 'Finished',
            updated_at: new Date(Date.now())
          };
          const restoreLogs = [{
            time: '2015-11-18T11:28:40+00:00',
            level: 'info',
            msg: 'Downloading tarball ...'
          }, {
            time: '2015-11-18T11:28:42+00:00',
            level: 'info',
            msg: 'Extracting tarball ...'
          }];
          const restoreLogsStream = _
            .chain(restoreLogs)
            .map(JSON.stringify)
            .join('\n')
            .value();

          mocks.cloudProvider.download(restorePathname, {});
          mocks.agent.lastRestoreOperation(restoreState);
          mocks.agent.getRestoreLogs(restoreLogsStream);
          mocks.cloudProvider.upload(restorePathname, body => {
            expect(body.logs).to.eql(restoreLogs);
            expect(body.state).to.equal(state);
            expect(body.finished_at).to.not.be.undefined;
            return true;
          });
          mocks.cloudProvider.headObject(restorePathname);
          return chai
            .request(apps.internal)
            .get(`${broker_api_base_url}/service_instances/${instance_id}/last_operation`)
            .set('X-Broker-API-Version', broker_api_version)
            .auth(config.username, config.password)
            .query({
              service_id: service_id,
              plan_id: plan_id,
              operation: utils.encodeBase64(restoreOperation)
            })
            .catch(err => err.response)
            .then(res => {
              expect(res).to.have.status(200);
              expect(res.body.state).to.equal(state);
              expect(res.body).to.have.property('description');
              mocks.verify();
            });
        });
      });

      describe('#restore-state', function () {
        const prefix = `${space_guid}/restore/${service_id}.${plan_id}.${instance_id}`;
        const filename = `${prefix}.json`;
        const pathname = `/${container}/${filename}`;
        const data = {
          state: 'processing',
          agent_ip: mocks.agent.ip
        };
        const restoreState = {
          state: 'processing',
          stage: 'Downloading tarball',
          updated_at: new Date(Date.now())
        };

        it('should return 200 Ok', function () {
          mocks.uaa.tokenKey();
          mocks.cloudController.getServiceInstance(instance_id, {
            space_guid: space_guid,
            service_plan_guid: plan_guid
          });
          mocks.cloudController.findServicePlan(instance_id, plan_id);
          mocks.cloudController.getSpaceDevelopers(space_guid);
          mocks.cloudProvider.download(pathname, data);
          mocks.agent.lastRestoreOperation(restoreState);
          return chai.request(apps.external)
            .get(`${base_url}/service_instances/${instance_id}/restore`)
            .set('Authorization', authHeader)
            .catch(err => err.response)
            .then(res => {
              expect(res).to.have.status(200);
              expect(res.body).to.eql(_.merge(data, _.pick(restoreState, 'state', 'stage')));
              mocks.verify();
            });
        });

        it('should return 404 Not Found', function () {
          mocks.uaa.tokenKey();
          mocks.cloudController.getServiceInstance(instance_id, {
            space_guid: space_guid,
            service_plan_guid: plan_guid
          });
          mocks.cloudController.findServicePlan(instance_id, plan_id);
          mocks.cloudController.getSpaceDevelopers(space_guid);
          mocks.cloudProvider.download(pathname, new NotFound('not found'));
          return chai.request(apps.external)
            .get(`${base_url}/service_instances/${instance_id}/restore`)
            .set('Authorization', authHeader)
            .catch(err => err.response)
            .then(res => {
              expect(res).to.have.status(404);
              expect(res.body).to.eql({});
              mocks.verify();
            });
        });
      });

      describe('#restore-abort', function () {
        const prefix = `${space_guid}/restore/${service_id}.${plan_id}.${instance_id}`;
        const filename = `${prefix}.json`;
        const pathname = `/${container}/${filename}`;
        const data = {
          state: 'processing',
          agent_ip: mocks.agent.ip
        };

        it('should return 202 Accepted', function () {
          mocks.uaa.tokenKey();
          mocks.cloudController.getServiceInstance(instance_id, {
            space_guid: space_guid,
            service_plan_guid: plan_guid
          });
          mocks.cloudController.findServicePlan(instance_id, plan_id);
          mocks.cloudController.getSpaceDevelopers(space_guid);
          mocks.cloudProvider.download(pathname, _
            .chain(data)
            .omit('state')
            .set('state', 'processing')
            .value()
          );
          mocks.agent.abortRestore();
          return chai
            .request(apps.external)
            .delete(`${base_url}/service_instances/${instance_id}/restore`)
            .set('Authorization', authHeader)
            .catch(err => err.response)
            .then(res => {
              expect(res).to.have.status(202);
              expect(res.body).to.be.empty;
              mocks.verify();
            });
        });
        it('should return 200 OK', function () {
          mocks.uaa.tokenKey();
          mocks.cloudController.getServiceInstance(instance_id, {
            space_guid: space_guid,
            service_plan_guid: plan_guid
          });
          mocks.cloudController.findServicePlan(instance_id, plan_id);
          mocks.cloudController.getSpaceDevelopers(space_guid);
          mocks.cloudProvider.download(pathname, _
            .chain(data)
            .omit('state')
            .set('state', 'succeeded')
            .value()
          );
          return chai
            .request(apps.external)
            .delete(`${base_url}/service_instances/${instance_id}/restore`)
            .set('Authorization', authHeader)
            .catch(err => err.response)
            .then(res => {
              expect(res).to.have.status(200);
              expect(res.body).to.be.empty;
              mocks.verify();
            });
        });
      });

      describe('#listLastBackups', function () {
        const prefix = `${space_guid}/backup/${service_id}`;
        const filename1 = `${prefix}.${plan_id}.${instance_id}.${backup_guid}.${started_at}.json`;
        const filename2 = `${prefix}.${plan_id}.${instance_id}.${backup_guid}.${isoDate(time+1)}.json`;
        const filename3 = `${prefix}.${plan_id}.${instance_id}.${backup_guid}.${isoDate(time+2)}.json`;
        const pathname3 = `/${container}/${filename3}`;
        const data = {
          trigger: CONST.BACKUP.TRIGGER.ON_DEMAND,
          state: 'processing',
          agent_ip: mocks.agent.ip,
          logs: []
        };

        it('should return 200 OK', function () {
          mocks.uaa.tokenKey();
          mocks.cloudController.getSpaceDevelopers(space_guid);
          mocks.cloudProvider.list(container, prefix, [
            filename1,
            filename2,
            filename3
          ]);
          mocks.cloudProvider.download(pathname3, data);
          return chai
            .request(apps.external)
            .get(`${base_url}/service_instances/backup`)
            .query({
              space_guid: space_guid,
              service_id: service_id
            })
            .set('Authorization', authHeader)
            .catch(err => err.response)
            .then(res => {
              expect(res).to.have.status(200);
              const body = [_.omit(data, 'agent_ip', 'logs')];
              expect(res.body).to.eql(body);
              mocks.verify();
            });
        });
      });

      describe('#listLastRestores', function () {
        const instance_id2 = 'fff659f7-3fb4-4034-aaf3-ab103698f6b0';
        const prefix = `${space_guid}/restore/${service_id}`;
        const filename1 = `${prefix}.${plan_id}.${instance_id}.json`;
        const filename2 = `${prefix}.${plan_id}.${instance_id2}.json`;
        const pathname1 = `/${container}/${filename1}`;
        const pathname2 = `/${container}/${filename2}`;
        const data = {
          state: 'processing',
          agent_ip: mocks.agent.ip,
          logs: []
        };

        it('should return 200 OK', function () {
          mocks.uaa.tokenKey();
          mocks.cloudController.getSpaceDevelopers(space_guid);
          mocks.cloudProvider.list(container, prefix, [
            filename1,
            filename2
          ]);
          mocks.cloudProvider.download(pathname1, data);
          mocks.cloudProvider.download(pathname2, data);
          return chai
            .request(apps.external)
            .get(`${base_url}/service_instances/restore`)
            .query({
              space_guid: space_guid,
              service_id: service_id
            })
            .set('Authorization', authHeader)
            .catch(err => err.response)
            .then(res => {
              expect(res).to.have.status(200);
              const body = _.omit(data, 'agent_ip', 'logs');
              expect(res.body).to.eql([
                body,
                body
              ]);
              mocks.verify();
            });
        });
      });

      describe('#backup-delete', function () {
        const prefix = `${space_guid}/backup`;
        const started14DaysPrior = filename.isoDate(moment()
          .subtract(config.backup.retention_period_in_days + 1, 'days').toISOString());
        const filenameObj = `${prefix}/${service_id}.${plan_id}.${instance_id}.${backup_guid}.${started_at}.json`;
        const filename14DaysPrior = `${prefix}/${service_id}.${plan_id}.${instance_id}.${backup_guid}.${started14DaysPrior}.json`;
        const pathname = `/${container}/${filenameObj}`;
        const pathName14DaysPrior = `/${container}/${filename14DaysPrior}`;
        const data = {
          trigger: CONST.BACKUP.TRIGGER.ON_DEMAND,
          state: 'succeeded',
          backup_guid: backup_guid,
          agent_ip: mocks.agent.ip,
          service_id: service_id
        };

        const scheduled_data = {
          trigger: CONST.BACKUP.TRIGGER.SCHEDULED,
          state: 'succeeded',
          backup_guid: backup_guid,
          started_at: new Date().toISOString(),
          agent_ip: mocks.agent.ip,
          service_id: service_id
        };

        it('should return 200 for an on-demand backup', function () {
          mocks.uaa.tokenKey();
          //cloud controller admin check will ensure getSpaceDeveloper isnt called, so no need to set that mock.
          mocks.cloudProvider.list(container, prefix, [
            filenameObj
          ]);
          mocks.cloudProvider.download(pathname, data);
          mocks.cloudProvider.list(blueprintContainer, backup_guid, [
            backup_guid
          ]);
          mocks.cloudProvider.remove(`/${blueprintContainer}/${backup_guid}`);
          mocks.cloudProvider.remove(pathname);
          return chai.request(apps.external)
            .delete(`${base_url}/backups/${backup_guid}?space_guid=${space_guid}`)
            .set('Authorization', adminAuthHeader)
            .set('Accept', 'application/json')
            .catch(err => err.response)
            .then(res => {
              expect(res).to.have.status(200);
              expect(res.body).to.eql({});
              mocks.verify();
            });
        });

        it(`should return 403 for a scheduled backup within ${config.backup.retention_period_in_days} days`, function () {
          mocks.uaa.tokenKey();
          mocks.cloudController.getSpaceDevelopers(space_guid);
          mocks.cloudProvider.list(container, prefix, [
            filenameObj
          ]);
          mocks.cloudProvider.download(pathname, scheduled_data);
          return chai.request(apps.external)
            .delete(`${base_url}/backups/${backup_guid}?space_guid=${space_guid}`)
            .set('Authorization', authHeader)
            .set('Accept', 'application/json')
            .catch(err => err.response)
            .then(res => {
              expect(res).to.have.status(403);
              expect(res.body.message).to.eql(`Delete of scheduled backup not permitted within retention period of ${config.backup.retention_period_in_days} days`);
              mocks.verify();
            });
        });

        it(`should return 200 for a scheduled backup After ${config.backup.retention_period_in_days} days`, function () {
          mocks.uaa.tokenKey();
          //cloud controller admin check will ensure getSpaceDeveloper isnt called, so no need to set that mock.
          mocks.cloudProvider.list(container, prefix, [
            filename14DaysPrior
          ]);
          scheduled_data.started_at = started14DaysPrior;
          mocks.cloudProvider.download(pathName14DaysPrior, scheduled_data);
          mocks.cloudProvider.list(blueprintContainer, backup_guid, [
            backup_guid
          ]);
          mocks.cloudProvider.remove(`/${blueprintContainer}/${backup_guid}`);
          mocks.cloudProvider.remove(pathName14DaysPrior);
          return chai.request(apps.external)
            .delete(`${base_url}/backups/${backup_guid}?space_guid=${space_guid}`)
            .set('Authorization', adminAuthHeader)
            .set('Accept', 'application/json')
            .catch(err => err.response)
            .then(res => {
              expect(res).to.have.status(200);
              expect(res.body).to.eql({});
              mocks.verify();
            });
        });
      });

      describe('#backup-schedule', function () {
        it('should return 503 - schedule backup feature not enabled', function () {
          const mongourl = config.mongodb.url;
          const mongoprovision = config.mongodb.provision;
          delete config.mongodb.url;
          delete config.mongodb.provision;
          mocks.uaa.tokenKey();
          mocks.cloudController.getServiceInstance(instance_id, {
            space_guid: space_guid,
            service_plan_guid: plan_guid
          });
          mocks.cloudController.findServicePlan(instance_id, plan_id);
          mocks.cloudController.getSpaceDevelopers(space_guid);
          return chai.request(apps.external)
            .put(`${base_url}/service_instances/${instance_id}/schedule_backup`)
            .set('Authorization', authHeader)
            .set('Accept', 'application/json')
            .send({
              type: 'online',
              repeatInterval: '*/1 * * * *'
            })
            .catch(err => err.response)
            .then(res => {
              expect(res).to.have.status(503);
              expect(res.body.message).to.eql(`${CONST.FEATURE.SCHEDULED_BACKUP} feature not enabled`);
              config.mongodb.url = mongourl;
              config.mongodb.provision = mongoprovision;
              mocks.verify();
            });
        });

        it('should return 400 - Bad request on skipping mandatory params', function () {
          mocks.uaa.tokenKey();
          mocks.cloudController.getServiceInstance(instance_id, {
            space_guid: space_guid,
            service_plan_guid: plan_guid
          });
          mocks.cloudController.findServicePlan(instance_id, plan_id);
          mocks.cloudController.getSpaceDevelopers(space_guid);
          return chai.request(apps.external)
            .put(`${base_url}/service_instances/${instance_id}/schedule_backup`)
            .set('Authorization', authHeader)
            .send({})
            .catch(err => err.response)
            .then(res => {
              expect(res).to.have.status(400);
              expect(res.body).to.eql({});
              mocks.verify();
            });
        });

        it('should return 201 OK', function () {
          mocks.uaa.tokenKey();
          mocks.cloudController.getServiceInstance(instance_id, {
            space_guid: space_guid,
            service_plan_guid: plan_guid
          });
          mocks.cloudController.findServicePlan(instance_id, plan_id);
          mocks.cloudController.getSpaceDevelopers(space_guid);
          return chai.request(apps.external)
            .put(`${base_url}/service_instances/${instance_id}/schedule_backup`)
            .set('Authorization', authHeader)
            .send({
              type: 'online',
              repeatInterval: '*/1 * * * *'
            })
            .catch(err => err.response)
            .then(res => {
              expect(res).to.have.status(201);
              expect(res.body).to.eql(getJob().value());
              mocks.verify();
            });
        });
      });

      describe('#GetBackupSchedule', function () {
        it('should return 503 - schedule backup feature not enabled', function () {
          const mongourl = config.mongodb.url;
          delete config.mongodb.url;
          const mongodbprovision = config.mongodb.provision;
          mocks.uaa.tokenKey();
          delete config.mongodb.provision;
          mocks.cloudController.getServiceInstance(instance_id, {
            space_guid: space_guid,
            service_plan_guid: plan_guid
          });
          mocks.cloudController.findServicePlan(instance_id, plan_id);
          mocks.cloudController.getSpaceDevelopers(space_guid);
          return chai.request(apps.external)
            .get(`${base_url}/service_instances/${instance_id}/schedule_backup`)
            .set('Authorization', authHeader)
            .set('accept', 'application/json')
            .catch(err => err.response)
            .then(res => {
              expect(res).to.have.status(503);
              expect(res.body.message).to.eql(`${CONST.FEATURE.SCHEDULED_BACKUP} feature not enabled`);
              config.mongodb.url = mongourl;
              config.mongodb.provision = mongodbprovision;
              mocks.verify();
            });
        });
        it('should return 200 OK', function () {
          mocks.uaa.tokenKey();
          mocks.cloudController.getServiceInstance(instance_id, {
            space_guid: space_guid,
            service_plan_guid: plan_guid
          });
          mocks.cloudController.findServicePlan(instance_id, plan_id);
          mocks.cloudController.getSpaceDevelopers(space_guid);
          return chai.request(apps.external)
            .get(`${base_url}/service_instances/${instance_id}/schedule_backup`)
            .set('Authorization', authHeader)
            .catch(err => err.response)
            .then(res => {
              expect(res).to.have.status(200);
              expect(res.body).to.eql(getJob().value());
              mocks.verify();
            });
        });
      });

      describe('#CancelBackupSchedule', function () {
        it('should return 503 - schedule backup feature not enabled', function () {
          const mongourl = config.mongodb.url;
          const mongoprovision = config.mongodb.provision;
          delete config.mongodb.url;
          delete config.mongodb.provision;
          mocks.uaa.tokenKey();
          mocks.cloudController.getServiceInstance(instance_id, {
            space_guid: space_guid,
            service_plan_guid: plan_guid
          });
          mocks.cloudController.findServicePlan(instance_id, plan_id);
          mocks.cloudController.getSpaceDevelopers(space_guid);
          return chai.request(apps.external)
            .delete(`${base_url}/service_instances/${instance_id}/schedule_backup`)
            .set('Authorization', authHeader)
            .set('accept', 'application/json')
            .catch(err => err.response)
            .then(res => {
              expect(res).to.have.status(503);
              expect(res.body.message).to.eql(`${CONST.FEATURE.SCHEDULED_BACKUP} feature not enabled`);
              config.mongodb.url = mongourl;
              config.mongodb.provision = mongoprovision;
              mocks.verify();
            });
        });
        it('should return 200 OK', function () {
          mocks.uaa.tokenKey();
          mocks.cloudController.getServiceInstance(instance_id, {
            space_guid: space_guid,
            service_plan_guid: plan_guid
          });
          mocks.cloudController.findServicePlan(instance_id, plan_id);
          return chai.request(apps.external)
            .delete(`${base_url}/service_instances/${instance_id}/schedule_backup`)
            .set('Authorization', adminAuthHeader)
            .catch(err => err.response)
            .then(res => {
              expect(res).to.have.status(200);
              expect(res.body).to.eql({});
              mocks.verify();
            });
        });
      });

      describe('#schedule-update', function () {
        it('should return 503 - schedule update feature not enabled', function () {
          const mongourl = config.mongodb.url;
          const mongoprovision = config.mongodb.provision;
          delete config.mongodb.url;
          delete config.mongodb.provision;
          mocks.uaa.tokenKey();
          mocks.cloudController.getServiceInstance(instance_id, {
            space_guid: space_guid,
            service_plan_guid: plan_guid
          });
          mocks.cloudController.findServicePlan(instance_id, plan_id);
          mocks.cloudController.getSpaceDevelopers(space_guid);
          return chai.request(apps.external)
            .put(`${base_url}/service_instances/${instance_id}/schedule_update`)
            .set('Authorization', authHeader)
            .set('Accept', 'application/json')
            .send({
              type: 'online',
              repeatInterval: '*/1 * * * *'
            })
            .catch(err => err.response)
            .then(res => {
              expect(res).to.have.status(503);
              expect(res.body.message).to.eql(`${CONST.FEATURE.SCHEDULED_UPDATE} feature not enabled`);
              config.mongodb.url = mongourl;
              config.mongodb.provision = mongoprovision;
              mocks.verify();
            });
        });

        it('should return 400 - Badrequest on skipping mandatory params', function () {
          mocks.uaa.tokenKey();
          mocks.cloudController.getServiceInstance(instance_id, {
            space_guid: space_guid,
            service_plan_guid: plan_guid
          });
          mocks.cloudController.findServicePlan(instance_id, plan_id);
          mocks.cloudController.getSpaceDevelopers(space_guid);
          return chai.request(apps.external)
            .put(`${base_url}/service_instances/${instance_id}/schedule_update`)
            .set('Authorization', authHeader)
            .send({})
            .catch(err => err.response)
            .then(res => {
              expect(res).to.have.status(400);
              expect(res.body).to.eql({});
              mocks.verify();
            });
        });

        it('should return 201 OK', function () {
          mocks.uaa.tokenKey();
          mocks.cloudController.getServiceInstance(instance_id, {
            space_guid: space_guid,
            service_plan_guid: plan_guid
          });
          mocks.cloudController.findServicePlan(instance_id, plan_id);
          mocks.cloudController.getSpaceDevelopers(space_guid);
          mocks.director.getDeployments();
          return chai.request(apps.external)
            .put(`${base_url}/service_instances/${instance_id}/schedule_update`)
            .set('Authorization', authHeader)
            .send({
              type: 'online',
              repeatInterval: '*/1 * * * *'
            })
            .catch(err => err.response)
            .then(res => {
              expect(res).to.have.status(201);
              expect(res.body).to.eql(getJob(instance_id, CONST.JOB.SERVICE_INSTANCE_UPDATE).value());
              mocks.verify();
            });
        });
      });
      describe('#GetUpdateSchedule', function () {
        it('should return 200 OK', function () {
          mocks.uaa.tokenKey();
          mocks.cloudController.getServiceInstance(instance_id, {
            space_guid: space_guid,
            service_plan_guid: plan_guid
          });
          mocks.cloudController.findServicePlan(instance_id, plan_id);
          mocks.cloudController.getSpaceDevelopers(space_guid);
          return chai.request(apps.external)
            .get(`${base_url}/service_instances/${instance_id}/schedule_update`)
            .set('Authorization', authHeader)
            .catch(err => err.response)
            .then(res => {
              expect(res).to.have.status(200);
              expect(res.body).to.eql(getJob(instance_id, CONST.JOB.SERVICE_INSTANCE_UPDATE).value());
              mocks.verify();
            });
        });
        it('should return update required status if query param check_update_required is provided', function () {
          let deploymentName = 'service-fabrik-0021-b4719e7c-e8d3-4f7f-c515-769ad1c3ebfa';
          mocks.uaa.tokenKey();
          mocks.cloudController.getServiceInstance(instance_id, {
            space_guid: space_guid,
            service_plan_guid: plan_guid
          });
          mocks.cloudController.getServiceInstance(instance_id, {
            space_guid: space_guid
          });
          mocks.cloudController.getSpace(space_guid, {
            organization_guid: organization_guid
          });
          mocks.director.getDeployments();
          mocks.director.getDeployment(deploymentName, true);
          const diff = [
            ['- name: blueprint', null],
            ['  version: 0.0.10', 'removed'],
            ['  version: 0.0.11', 'added']
          ];
          mocks.director.diffDeploymentManifest(1, diff);
          mocks.cloudController.findServicePlan(instance_id, plan_id);
          mocks.cloudController.getSpaceDevelopers(space_guid);
          return chai.request(apps.external)
            .get(`${base_url}/service_instances/${instance_id}/schedule_update`)
            .query({
              check_update_required: true
            })
            .set('Authorization', authHeader)
            .catch(err => err.response)
            .then(res => {
              expect(res).to.have.status(200);
              const expectedJobResponse = getJob(instance_id, CONST.JOB.SERVICE_INSTANCE_UPDATE).value();
              _.set(expectedJobResponse, 'update_required', true);
              _.set(expectedJobResponse, 'update_details', diff);
              expect(res.body).to.eql(expectedJobResponse);
              mocks.verify();
            });
        });
      });
    });
  });
});<|MERGE_RESOLUTION|>--- conflicted
+++ resolved
@@ -133,12 +133,9 @@
           let deploymentName = 'service-fabrik-0021-b4719e7c-e8d3-4f7f-c515-769ad1c3ebfa';
           mocks.cloudController.findServicePlan(instance_id, plan_id);
           mocks.cloudController.getSpaceDevelopers(space_guid);
-<<<<<<< HEAD
           mocks.director.getDeploymentManifest();
-=======
           mocks.director.getDeployment(deploymentName, true);
           mocks.director.getDeployments();
->>>>>>> 0eea6274
           mocks.agent.getInfo();
           mocks.agent.getState(operational, details);
           return chai.request(apps.external)
