'use strict';

module.exports = Object.freeze({
  NETWORK_SEGMENT_LENGTH: 4,
  BOSH_POLL_MAX_ATTEMPTS: 3,
  BOSH_DEPLOYMENT_ACTIONS: {
    STOPPED: 'stopped',
    STARTED: 'started',
    DETACHED: 'detached',
    RESTART: 'restart',
    RECREATE: 'recreate'
  },
  BOSH_RATE_LIMITS: {
    BOSH_CONTEXT_ID: 'X-Bosh-Context-Id',
    BOSH_FABRIK_OP: 'Fabrik::Operation::',
    BOSH_FABRIK_OP_AUTO: 'Fabrik::Operation::Auto',
    BOSH_FABRIK_OP_MONGO: 'Fabrik::Operation::MongoDB',
    BOSH_PROCESSING: 'processing',
    BOSH_CANCELLING: 'cancelling'
  },
  FABRIK_SCHEDULED_OPERATION: 'scheduled',
  FABRIK_OPERATION_STAGGERED: 'staggered',
  FABRIK_OPERATION_COUNT_EXCEEDED: 'operation count exceeded',
  UNCATEGORIZED: 'uncategorized',
  DEPLOYMENT_LOCK_NAME: '_LOCK_',
  SERVICE_FABRIK_PREFIX: 'service-fabrik',
  PLATFORM_CONTEXT_KEY: 'platform-context',
  NOT_APPLICABLE: 'NA',
  FINISHED_JOBS_RETENTION_DURATION_DAYS: 14,
  BACKUP_REAPER_BUFFER_DURATION_DAYS: 15,
  EVENT_LOG_RIEMANN_CLIENT: {
    MAX_QUEUE_SIZE: 100,
    MAX_SEND_RETRIES: 2
  },
  EVENT_LOG_RIEMANN_CLIENT_STATUS: {
    INITIALIZING: 'initializing',
    CONNECTED: 'connected',
    DISCONNECTED: 'disconnected'
  },
  EVENTMESH_POLLER_DELAY: 200,
  UNLOCK_RESOURCE_POLLER_INTERVAL: 3000,
  RESTORE_OPERATION: {
    SUCCEEDED: 'succeeded',
    FAILED: 'failed',
    ABORTED: 'aborted',
    PROCESSING: 'processing'
  },
  BACKUP_OPERATION: {
    SUCCEEDED: 'succeeded',
    FAILED: 'failed',
    ABORTED: 'aborted',
    PROCESSING: 'processing'
  },
  DIRECTOR_RESOURCE_POLLER_INTERVAL: 50000, // in ms
  POLLER_RELAXATION_TIME: 5000, // in ms
  PROCESSING_REQUEST_BY_MANAGER_TIMEOUT: 30000, // 5 minutes
  OPERATION: {
    SUCCEEDED: 'succeeded',
    FAILED: 'failed',
    ABORT: 'abort',
    ABORTED: 'aborted',
    IN_PROGRESS: 'in progress',
    ABORTING: 'aborting'
  },
  SF_BROKER_API_VERSION_MIN: '2.12',
  OPERATION_TYPE: {
    LIFECYCLE: ['create', 'update', 'delete'],
    BACKUP: 'backup',
    RESTORE: 'restore',
    UNLOCK: 'unlock',
    LOCK: '__Locked__',
    CREATE: 'create',
    UPDATE: 'update',
    BIND: 'bind',
    UNBIND: 'unbind',
    DELETE: 'delete'
  },
  URL: {
    backup: '/api/v1/service_instances/:instance_id/backup',
    restore: '/api/v1/service_instances/:instance_id/restore',
    backup_by_guid: '/api/v1/backups/:backup_guid',
    instance: '/:platform(cf|k8s|sm)/v2/service_instances/:instance_id'
  },
  INSTANCE_TYPE: {
    DIRECTOR: 'director',
    DOCKER: 'docker',
    VIRTUAL_HOST: 'virtual_host'
  },
  HTTP_METHOD: {
    POST: 'POST',
    GET: 'GET',
    DELETE: 'DELETE',
    PUT: 'PUT',
    PATCH: 'PATCH'
  },
  HTTP_STATUS_CODE: {
    OK: 200,
    CREATED: 201,
    ACCEPTED: 202,
    BAD_REQUEST: 400,
    UNAUTHORIZED: 401,
    FORBIDDEN: 403,
    NOT_FOUND: 404,
    METHOD_NOT_ALLOWED: 405,
    NOT_ACCEPTABLE: 406,
    CONFLICT: 409,
    GONE: 410,
    PRECONDITION_FAILED: 412,
    UNPROCESSABLE_ENTITY: 422,
    INTERNAL_SERVER_ERROR: 500
  },
  JOB_NAME_ATTRIB: '_n_a_m_e_',
  JOB: {
    //Define names of scheduled JOBS
    SCHEDULED_BACKUP: 'ScheduledBackup',
    SERVICE_FABRIK_BACKUP: 'ServiceFabrikBackup',
    SCHEDULED_OOB_DEPLOYMENT_BACKUP: 'ScheduledOobDeploymentBackup',
    OPERATION_STATUS_POLLER: 'OperationStatusPoller',
    BLUEPRINT_JOB: 'BluePrintJob',
    BACKUP_REAPER: 'BackupReaper',
    SERVICE_INSTANCE_UPDATE: 'ServiceInstanceAutoUpdate',
    DB_COLLECTION_REAPER: 'DbCollectionReaper'
  },
  JOB_RUN_STATUS_CODE: {
    SUCCEEDED: '0'
  },
  JOB_SCHEDULER: {
    WORKER_CREATE_DELAY: 60000,
    SHUTDOWN_WAIT_TIME: 5000
  },
  BACKUP: {
    RESCHEDULE_BACKUP_DELAY_AFTER_RESTORE: 3,
    TYPE: {
      ONLINE: 'online'
    },
    TRIGGER: {
      SCHEDULED: 'scheduled',
      ON_DEMAND: 'on-demand',
      MANUAL: 'manual' //This is actually scheduled backup via existing cron jobs. Could be removed 14 days after the current solution goes live.
    }
  },
  SCHEDULE: {
    DAILY: 'daily',
    RANDOM: 'random'
  },
  SCHEDULE_INTERVAL: {
    HUMAN_INTERVAL: 'human-readable-interval',
    CRON_EXPRESSION: 'cron_expression'
  },
  DB_MODEL: {
    //Define all DB Model names
    JOB: 'JobDetail',
    JOB_RUN_DETAIL: 'JobRunDetail',
    MAINTENANCE_DETAIL: 'MaintenanceDetail',
    EVENT_DETAIL: 'EventDetail'
  },
  //Topic naming convention: {GROUP}.{EVENT_NAME}
  //Reasoning: pubsub module allow for dotted notation of event names and one can subscribe to all events even at group level
  TOPIC: {
    MONGO_OPERATIONAL: 'MONGODB.OPERATIONAL',
    MONGO_INIT_FAILED: 'MONGODB.INIT_FAILIED',
    MONGO_SHUTDOWN: 'MONGODB.SHUTDOWN',
    APP_SHUTTING_DOWN: 'APP.SHUTTING_DOWN',
    APP_STARTUP: 'APP.STARTUP',
    INTERRUPT_RECIEVED: 'APP.SIGINT_RECIEVED',
    SCHEDULER_READY: 'APP.SCHEDULER_READY',
    SCHEDULER_STARTED: 'APP.SCHEDULER_STARTED'
  },
  SYSTEM_USER: {
    name: 'system'
  },
  FEATURE: {
    SCHEDULED_BACKUP: 'ScheduledBackup',
    SCHEDULED_UPDATE: 'ServiceInstanceAutoUpdate',
    SCHEDULED_OOB_DEPLOYMENT_BACKUP: 'ScheduledOobDeploymentBackup'
  },
  DB: {
    CONNECTION_STATE: {
      WAIT_FOR_START: 0,
      CONNECTED: 1,
      DISCONNECTED: 2,
      SHUTTING_DOWN: 3
    },
    STATE: {
      NOT_CONFIGURED: 'NOT_CONFIGURED',
      TB_INIT: 'TO_BE_INITIALIZED',
      INIT_FAILED: 'INIT_FAILED',
      CREATE_UPDATE_IN_PROGRESS: 'CREATE_UPDATE_IN_PROGRESS',
      CREATE_UPDATE_SUCCEEDED: 'CREATE_UPDATE_SUCCEEDED',
      BIND_IN_PROGRESS: 'BIND_IN_PROGRESS',
      CONNECTING: 'CONNECTING',
      CONNECTED: 'CONNECTED',
      DISCONNECTED: 'DISCONNECTED',
      CONNECTION_FAILED: 'CONNECTION_FAILED',
      CREATE_UPDATE_FAILED: 'CREATE_UPDATE_FAILED',
      BIND_FAILED: 'BIND_FAILED',
      SHUTTING_DOWN: 'SHUTTING_DOWN'
    }
  },
  //BELOW UUIDs are taken from MongoDB Manifest for v3.0-dedicated-xsmall
  FABRIK_INTERNAL_MONGO_DB: {
    SERVICE_ID: '3c266123-8e6e-4034-a2aa-e48e13fbf893',
    PLAN_ID: '2fff2c4d-7c31-4ed7-b505-0aeafbd8c0e2',
    ORG_ID: 'FABDEC11-FABD-FABD-FABD-FABDECFABDEC', //Random valid UUID string made from FABDEC phonotically similar to FABRIK
    SPACE_ID: 'FABDEC22-FABD-FABD-FABD-FABDECFABDEC',
    INSTANCE_ID: 'FABDEC33-FABD-FABD-FABD-FABDECFABDEC',
    BINDING_ID: 'FABDEC44-FABD-FABD-FABD-FABDECFABDEC'
  },
  // Quota API response codes
  QUOTA_API_RESPONSE_CODES: {
    VALID_QUOTA: 0,
    INVALID_QUOTA: 1,
    NOT_ENTITLED: 2
  },
  // Quota API Constants
  QUOTA_API_AUTH_CLIENT: {
    CONTENT_TYPE: 'application/x-www-form-urlencoded',
    ACCEPT: 'application/json'
  },
  SERVICE_BROKER_ERR_MSG: 'Service Broker Error: Something unexpected happened',
  ERR_CODES: {
    UNKNOWN: 'ERR-CODE-UNKNOWN',
    PRE_CONDITION_NOT_MET: 'PRE_CONDITION_NOT_MET',
    DEPLOYMENT_NAME_DUPED_ACROSS_DIRECTORS: 'DEPLOYMENT_NAME_DUPED_ACROSS_DIRECTORS',
    SF_IN_MAINTENANCE: 101,
    INTERNAL_ERROR: 4
    //Error codes should always be readable strings. However few error codes (used as process exit codes) must be int.
    //Guideline : Only in cases where it is mandatory to have int, error codes should be so else they must always be Strings.
  },
  BOSH_ERR_CODES: {
    DEPLOYMENT_NOT_FOUND: 70000
  },
  //OOB Deployments
  FABRIK_OUT_OF_BAND_DEPLOYMENTS: {
    ROOT_FOLDER_NAME: 'OOB_DEPLOYMENTS',
    DEFAULT_DELETE_DELAY: 1000
  },
  //BOSH Directors
  BOSH_DIRECTORS: {
    BOSH_SF: 'bosh-sf',
    BOSH: 'bosh'
  },
  ORDINALS: ['First', 'Second', 'Third', 'Fourth', 'Fifth', 'Sixth', 'Seventh', 'Eighth', 'Ninth', 'Tenth'],
  IAAS: {
    AZURE: 'azure'
  },
  REPORT_BACKUP: {
    INPUT_DATE_FORMAT: 'YYYY-MM-DD',
    SORT: {
      ASC: 1,
      DESC: -1
    }
  },
  APISERVER: {
    OPERATION_TIMEOUT_IN_SECS: 175,
    HOLD_PROCESSING_LOCK: 'HOLD_PROCESSING_LOCK',
    RETRY_DELAY: 2000,
    MAX_RETRY_UNLOCK: 3,
    LOCK_TYPE: {
      WRITE: 'WRITE',
      READ: 'READ'
    },
    DEFAULT_LOCK_TTL: 86400, // 1 days in sec
    WATCHER_ERROR_DELAY: 30000, // in ms (30 seconds)
    WATCHER_REFRESH_INTERVAL: 10000, // in ms ( 1 minute )
    POLLER_WATCHER_REFRESH_INTERVAL: 120000, // // in ms should be greater than DIRECTOR_RESOURCE_POLLER_INTERVAL
    WATCH_TIMEOUT: 600, // in sec (10 minutes)
    VERSION: '1.9',
    NAMESPACE: 'default',
    API_VERSION: 'v1alpha1',
    CRD_RESOURCE_GROUP: 'apiextensions.k8s.io',
    PATCH_CONTENT_TYPE: 'application/merge-patch+json',
    RESOURCE_GROUPS: {
      LOCK: 'lock.servicefabrik.io',
      DEPLOYMENT: 'deployment.servicefabrik.io',
      BIND: 'bind.servicefabrik.io',
      BACKUP: 'backup.servicefabrik.io',
      RESTORE: 'backup.servicefabrik.io',
      SERVICE_FLOW: 'serviceflow.servicefabrik.io'
    },
    RESOURCE_TYPES: {
      DEPLOYMENT_LOCKS: 'deploymentlocks',
      DIRECTOR: 'directors',
      DOCKER: 'dockers',
      VIRTUALHOST: 'virtualhosts',
      DIRECTOR_BIND: 'directorbinds',
      DOCKER_BIND: 'dockerbinds',
      VIRTUALHOST_BIND: 'virtualhostbinds',
      DEFAULT_BACKUP: 'defaultbackups',
      DEFAULT_RESTORE: 'defaultrestores',
      SERIAL_SERVICE_FLOW: 'serialserviceflows',
      TASK: 'tasks'
    },
    RESOURCE_STATE: {
      IN_QUEUE: 'in_queue',
      IN_PROGRESS: 'in_progress',
      WAITING: 'waiting',
      DELETE: 'delete',
      DELETED: 'deleted',
      SUCCEEDED: 'succeeded',
      FAILED: 'failed',
      DELETE_FAILED: 'delete_failed',
      ABORT: 'abort',
      ABORTING: 'aborting',
      ABORTED: 'aborted',
      UPDATE: 'update',
      LOCKED: 'locked',
      UNLOCKED: 'unlocked'
    },
    TASK_TYPE: {
      SERVICE_INSTANCE_BACKUP: 'ServiceInstanceBackupTask',
      SERVICE_INSTANCE_UPDATE: 'ServiceInstanceUpdateTask',
      BLUEPRINT: 'BlueprintTask'
    },
    TASK_STATE: {
      DONE: 'DONE',
      RELAYED: 'RELAYED',
      FLOW_COMPLETE: 'FLOW_COMPLETE'
    },
    RESOURCE_KEYS: {
      STATE: 'state',
      OPTIONS: 'options',
      LASTOPERATION: 'lastoperation'
    },
    WRITE_OPERATIONS: ['create', 'update', 'delete', 'restore'],
    READ_OPERATIONS: ['backup'],
  },
  SERVICE_KEYS: {
    ATTRIBUTES: 'attributes',
    PLANS: 'plans'
  },
  ENCRYPTION: {
    AES_256_ALGORITHM: 'aes-256-ctr',
    INPUT_ENCODING: 'utf8',
    OUTPUT_ENCODING: 'hex'
  },
  PLATFORM: {
    CF: 'cloudfoundry',
    K8S: 'kubernetes',
    SM: 'sapcp'
  },

  PLATFORM_ALIAS_MAPPINGS: {
    'cf': 'cloudfoundry',
    'k8s': 'kubernetes',
    'sm': 'sapcp'
  },

  PLATFORM_MANAGER: {
    'cloudfoundry': 'CfPlatformManager',
    'kubernetes': 'K8sPlatformManager'
  },

  AGENT: {
    NAME: 'broker-agent',
    FEATURE: {
      STATE: 'state',
      LIFECYCLE: 'lifecycle',
      CREDENTIALS: 'credentials',
      BACKUP: 'backup',
      RESTORE: 'restore',
      MULTI_TENANCY: 'multi_tenancy'
    },
    OPERATION_TIMEOUT_IN_MILLIS: 35000
  },
  STATE: {
    ACTIVE: 'active',
    INACTIVE: 'inactive',
    DEPRECATED: 'deprecated'
  },
  SERVICE_LIFE_CYCLE: {
    PRE_CREATE: 'PreCreate',
    PRE_DELETE: 'PreDelete',
    PRE_UPDATE: 'PreUpdate',
    PRE_BIND: 'PreBind',
    PRE_UNBIND: 'PreUnbind'
  },
  FILE_PERMISSIONS: {
    RWXR_XR_X: 0o755
  },
  //IaaS SDK config
  SDK_CLIENT: {
    AWS: {
      MAX_RETRIES: 10
    }
  },
  ADD_ON_JOBS: {
    IP_TABLES_MANAGER: 'iptables-manager'
  },
  API_SERVER: {
    WATCH_EVENT: {
      ADDED: 'ADDED',
      MODIFIED: 'MODIFIED',
      DELETED: 'DELETED'
    }
  },
  NETWORK_MANAGER: {
    NETWORK_ID: 'SF'
  },
<<<<<<< HEAD
  SERVICE_FLOW: {
    TYPE: {
      BLUEPRINT_SERVICEFLOW: 'blueprint_serviceflow',
      UPGRADE_MULTI_AZ: 'upgrade_to_multi_az',
      MAJOR_VERSION_UPGRADE: 'major_version_upgrade'
    }
  }
=======
  DOCKER_HOST_CONFIG: {
    PIDS_LIMIT: 150
  },
  SYSTEM_ERRORS: ['ECONNREFUSED', 'ECONNRESET', 'EPIPE', 'ETIMEDOUT', 'ESOCKETTIMEDOUT']
>>>>>>> 54c9b1e1
});<|MERGE_RESOLUTION|>--- conflicted
+++ resolved
@@ -397,18 +397,15 @@
   NETWORK_MANAGER: {
     NETWORK_ID: 'SF'
   },
-<<<<<<< HEAD
   SERVICE_FLOW: {
     TYPE: {
       BLUEPRINT_SERVICEFLOW: 'blueprint_serviceflow',
       UPGRADE_MULTI_AZ: 'upgrade_to_multi_az',
       MAJOR_VERSION_UPGRADE: 'major_version_upgrade'
     }
-  }
-=======
+  },
   DOCKER_HOST_CONFIG: {
     PIDS_LIMIT: 150
   },
   SYSTEM_ERRORS: ['ECONNREFUSED', 'ECONNRESET', 'EPIPE', 'ETIMEDOUT', 'ESOCKETTIMEDOUT']
->>>>>>> 54c9b1e1
 });