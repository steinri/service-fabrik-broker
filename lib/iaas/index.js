'use strict';

const config = require('../config');
const CloudProviderClient = require('./CloudProviderClient');
const AzureClient = require('./AzureClient');
const GcpClient = require('./GcpClient');
const BackupStore = require('./BackupStore');
const BackupStoreForServiceInstance = require('./BackupStoreForServiceInstance');
const BackupStoreForOob = require('./BackupStoreForOob');
const BaseCloudClient = require('./BaseCloudClient');
const VirtualHostStore = require('./VirtualHostStore');

const getCloudClient = function (settings) {
  switch (settings.name) {
  case 'azure':
    return new AzureClient(settings);
<<<<<<< HEAD
  case 'gcp':
    return new GcpClient(settings);
  default:
=======
  case 'aws':
  case 'openstack':
  case 'os':
>>>>>>> e0f04eb0
    return new CloudProviderClient(settings);
  default:
    return new BaseCloudClient(settings);
  }
};
const cloudProvider = getCloudClient(config.backup.provider);

exports.CloudProviderClient = CloudProviderClient;
exports.AzureClient = AzureClient;
exports.GcpClient = GcpClient;
exports.BackupStore = BackupStore;
exports.BaseCloudClient = BaseCloudClient;
exports.cloudProvider = cloudProvider;
exports.backupStore = new BackupStoreForServiceInstance(cloudProvider);
exports.backupStoreForOob = new BackupStoreForOob(cloudProvider);

const virtualHostCloudProvider = getCloudClient(config.virtual_host.provider);
exports.virtualHostStore = new VirtualHostStore(virtualHostCloudProvider);<|MERGE_RESOLUTION|>--- conflicted
+++ resolved
@@ -14,15 +14,11 @@
   switch (settings.name) {
   case 'azure':
     return new AzureClient(settings);
-<<<<<<< HEAD
   case 'gcp':
     return new GcpClient(settings);
-  default:
-=======
   case 'aws':
   case 'openstack':
   case 'os':
->>>>>>> e0f04eb0
     return new CloudProviderClient(settings);
   default:
     return new BaseCloudClient(settings);
