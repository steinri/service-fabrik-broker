'use strict';

const _ = require('lodash');
const Promise = require('bluebird');
const logger = require('../logger');
const config = require('../config');
const BaseJob = require('./BaseJob');
const CONST = require('../constants');
const errors = require('../errors');
const utils = require('../utils');
const retry = utils.retry;
const ServiceInstanceNotFound = errors.ServiceInstanceNotFound;
const cloudController = require('../cf').cloudController;
const backupStore = require('../iaas').backupStore;
const ScheduleManager = require('./ScheduleManager');
//Above reference to schedulemanager leads to the below cyclic dependency:
// ScheduleManager -> Scheduler -> JobFabrik -> ScheduleBackupJob -> ScheduleManager
// However in JobFabrik the reference is done at runtime & hence the above reference back to ScheduleManager does
// not pose the typical issues of cyclic dependencies.

//Intentionally Jobs are kept as static as we register same definition for all Jobs of similar type
//Any instance specific references if reqiured for any jobs must be kept within run method for any future jobs
class ScheduleBackupJob extends BaseJob {

  static run(job, done) {
    return Promise.try(() => {
        job.__started_At = new Date();
        const jobData = job.attrs.data;
        logger.info(`-> Starting ScheduleBackupJob -  name: ${jobData[CONST.JOB_NAME_ATTRIB]} - with options: ${JSON.stringify(jobData)} `);
        if (!_.get(jobData, 'instance_id') || !_.get(jobData, 'type')) {
          const msg = `Scheduled backup cannot be initiated as the required mandatory params (intance_uid | type) is empty : ${JSON.stringify(jobData)}`;
          logger.error(msg);
          return this.runFailed(new errors.BadRequest(msg), undefined, job, done);
        }
        const backupRunStatus = {
          start_backup_status: 'failed',
          delete_backup_status: 'failed'
        };
        let instanceDeleted = false;
        return this
          .isServiceInstanceDeleted(jobData.instance_id)
          .tap(deleteStatus => instanceDeleted = deleteStatus)
          .then(() => {
            if (instanceDeleted) {
              return 'instance_deleted';
            }
            return this
              .getFabrikClient()
              .startBackup(_.pick(jobData, 'instance_id', 'type', 'trigger'))
              .catch(errors.Conflict, (err) => {
                logger.error('Some other operation already in progress on this instance:', err);
                return retry(() => this.reScheduleBackup(job.attrs.data), {
                  maxAttempts: 3,
                  minDelay: 500
                }).then(() => {
                  throw err;
                });
              });
          })
          .tap(backupResponse => backupRunStatus.start_backup_status = backupResponse)
          .then(() => this.deleteOldBackup(job, instanceDeleted))
          .tap(deleteResponse => backupRunStatus.delete_backup_status = deleteResponse)
          .then(() => this.runSucceeded(backupRunStatus, job, done))
          .catch((error) => this.runFailed(error, backupRunStatus, job, done));
      })
      .catch(error => {
        logger.error(`Error occurred while handling failure for job :${job.attrs.data[CONST.JOB_NAME_ATTRIB]}`, error);
        done();
      });
  }

  static isServiceInstanceDeleted(instanceId) {
    return cloudController.findServicePlanByInstanceId(instanceId)
      .then(() => false)
      .catch(ServiceInstanceNotFound, () => {
        logger.warn(`service instance : ${instanceId} deleted`);
        return true;
      });
  }

  static deleteEachBackup(backup, options, instanceDeleted) {
    logger.debug(`Backup meta info : ${JSON.stringify(backup)}`);
    if (backup.trigger === CONST.BACKUP.TRIGGER.SCHEDULED || instanceDeleted) {
      //on-demand backups must be deleted after instance deletion.
      const logInfo = `backup guid : ${backup.backup_guid} - instance : ${options.instance_id} - type : ${backup.type} - backedup on : ${backup.started_at}`;
      logger.info(`-> Initiating delete of - ${logInfo} - instance deleted : ${instanceDeleted}`);
      const deleteOptions = {
        backup_guid: backup.backup_guid,
        space_guid: options.space_guid,
        only_snapshot: options.only_snapshot
      };
      return this
        .getFabrikClient()
        .deleteBackup(deleteOptions)
        .then(() => backup.backup_guid);
    }
  }

  static deleteOldBackup(job, instanceDeleted) {
    const options = _.omit(job.attrs.data, 'trigger', 'type');
    return backupStore
      .listBackupsOlderThan(options, config.backup.retention_period_in_days)
<<<<<<< HEAD
      .map(backup => this.deleteEachBackup(backup, options, instanceDeleted))
      .then(deletedBackupGuids => {
=======
      .map(backup => {
        logger.debug(`Backup meta info : ${JSON.stringify(backup)}`);
        if (backup.trigger === CONST.BACKUP.TRIGGER.SCHEDULED || instanceDeleted) {
          //on-demand backups must be deleted after instance deletion.
          const logInfo = `backup guid : ${backup.backup_guid} - instance : ${options.instance_id} - type : ${backup.type} - backedup on : ${backup.started_at}`;
          logger.info(`-> Initiating delete of - ${logInfo} - instance deleted : ${instanceDeleted}`);
          const deleteOptions = {
            backup_guid: backup.backup_guid,
            tenant_id: options.tenant_id
          };
          return this
            .getFabrikClient()
            .deleteBackup(deleteOptions)
            .then(() => backup.backup_guid);
        }
      }).then(deletedBackupGuids => {
>>>>>>> 2de08607
        logger.info(`Successfully deleted backup guids : ${deletedBackupGuids} - instance deleted : ${instanceDeleted}`);
        const deleteResponse = {
          deleted_guids: deletedBackupGuids,
          job_cancelled: false,
          instance_deleted: instanceDeleted
        };
        if (!instanceDeleted) {
          return deleteResponse;
        }
        logger.info(`Instance deleted. Checking if there are any more backups for :${options.instance_id}`);
        const backupStartedBefore = new Date().toISOString();
        return backupStore
          .listBackupFilenames(backupStartedBefore, options)
          .then(listOfFiles => {
            if (listOfFiles.length === 0) {
              //Instance is deleted and no more backups present. Cancel the backup scheduler for the instance
              logger.info(`-> No more backups for the deleted instance : ${options.instance_id}. Cancelling backup scheduled Job`);
              return ScheduleManager
                .cancelSchedule(options.instance_id, CONST.JOB.SCHEDULED_BACKUP)
                .then(() => {
                  deleteResponse.job_cancelled = true;
                  logger.info(`Job : ${job.attrs.data[CONST.JOB_NAME_ATTRIB]} is cancelled`);
                  return deleteResponse;
                })
                .catch(err => {
                  logger.error(`error occurred while cancelling schedule for : ${job.attrs.data[CONST.JOB_NAME_ATTRIB]}`, err);
                  return deleteResponse;
                });

            } else {
              logger.info(`Schedule Job for instance  ${options.instance_id} cannot be cancelled yet as ${listOfFiles.length} backup(s) exist`);
              return deleteResponse;
            }
          });
      })
      .then(deleteResponse => {
        if (config.backup.provider.name === 'azure') {
          return backupStore
            .listBackupsOlderThan(options, 3)
            .map(backup => this.deleteEachBackup(backup,
              _
              .chain(options)
              .set('only_snapshot', true)
              .value()))
            .then(deletedBackupGuids => _.chain(deleteResponse)
              .set('only_snapshot_deleted_guids', deletedBackupGuids).value())
        } else {
          return deleteResponse;
        }
      });
  }

  static reScheduleBackup(jobOptions) {
    return Promise.try(() => {
      const jobData = _.cloneDeep(jobOptions);
      jobData.attempt = jobData.attempt + 1;
      const MAX_ATTEMPTS = _.get(jobData, 'max_attempts', config.scheduler.jobs.scheduled_backup.max_attempts);
      if (jobData.attempt > MAX_ATTEMPTS) {
        logger.error(`Scheduled backup for instance  ${jobData.instance_id} has exceeded max configured attempts : ${MAX_ATTEMPTS} - ${jobData.attempt}}. Initial attempt was done @: ${jobData.firstAttemptAt}.`);
        throw new errors.toManyAttempts(config.scheduler.jobs.scheduled_backup.max_attempts, new Error(`Failed to reschedule backup for ${jobData.instance_id}`));
      }
      const RUN_AFTER = _.get(jobData, 'reschedule_delay', config.scheduler.jobs.reschedule_delay);
      logger.info(`Re-Schedulding Backup Job for ${jobData.instance_id} @ ${RUN_AFTER} - Attempt - ${jobData.attempt}. Initial attempt was done @: ${jobData.firstAttemptAt}`);
      return ScheduleManager
        .runAt(jobData.instance_id,
          CONST.JOB.SCHEDULED_BACKUP,
          RUN_AFTER,
          jobData,
          CONST.SYSTEM_USER
        );
    });
  }
}

module.exports = ScheduleBackupJob;<|MERGE_RESOLUTION|>--- conflicted
+++ resolved
@@ -86,7 +86,7 @@
       logger.info(`-> Initiating delete of - ${logInfo} - instance deleted : ${instanceDeleted}`);
       const deleteOptions = {
         backup_guid: backup.backup_guid,
-        space_guid: options.space_guid,
+        tenant_id: options.tenant_id,
         only_snapshot: options.only_snapshot
       };
       return this
@@ -100,27 +100,8 @@
     const options = _.omit(job.attrs.data, 'trigger', 'type');
     return backupStore
       .listBackupsOlderThan(options, config.backup.retention_period_in_days)
-<<<<<<< HEAD
       .map(backup => this.deleteEachBackup(backup, options, instanceDeleted))
       .then(deletedBackupGuids => {
-=======
-      .map(backup => {
-        logger.debug(`Backup meta info : ${JSON.stringify(backup)}`);
-        if (backup.trigger === CONST.BACKUP.TRIGGER.SCHEDULED || instanceDeleted) {
-          //on-demand backups must be deleted after instance deletion.
-          const logInfo = `backup guid : ${backup.backup_guid} - instance : ${options.instance_id} - type : ${backup.type} - backedup on : ${backup.started_at}`;
-          logger.info(`-> Initiating delete of - ${logInfo} - instance deleted : ${instanceDeleted}`);
-          const deleteOptions = {
-            backup_guid: backup.backup_guid,
-            tenant_id: options.tenant_id
-          };
-          return this
-            .getFabrikClient()
-            .deleteBackup(deleteOptions)
-            .then(() => backup.backup_guid);
-        }
-      }).then(deletedBackupGuids => {
->>>>>>> 2de08607
         logger.info(`Successfully deleted backup guids : ${deletedBackupGuids} - instance deleted : ${instanceDeleted}`);
         const deleteResponse = {
           deleted_guids: deletedBackupGuids,
