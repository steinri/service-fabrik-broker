'use strict';

const assert = require('assert');
const _ = require('lodash');
const Promise = require('bluebird');
const errors = require('../errors');
const utils = require('../utils');
const catalog = require('../models/catalog');
const BaseController = require('./BaseController');
const AssertionError = assert.AssertionError;
const BadRequest = errors.BadRequest;
const PreconditionFailed = errors.PreconditionFailed;
const ServiceInstanceAlreadyExists = errors.ServiceInstanceAlreadyExists;
const ServiceInstanceNotFound = errors.ServiceInstanceNotFound;
const ServiceBindingAlreadyExists = errors.ServiceBindingAlreadyExists;
const ServiceBindingNotFound = errors.ServiceBindingNotFound;
const ContinueWithNext = errors.ContinueWithNext;
const CONST = require('../constants');

class ServiceBrokerApiController extends BaseController {
  constructor() {
    super();
  }

  apiVersion(req, res) {
    /* jshint unused:false */
    const minVersion = CONST.SF_BROKER_API_VERSION_MIN;
<<<<<<< HEAD
    const maybeVersion = CONST.SF_BROKER_API_VERSION_MAYBE;
=======
    const minCloudControllerApiVersion = '2.57.0';
>>>>>>> e0f04eb0
    const version = _.get(req.headers, 'x-broker-api-version', '1.0');
    return Promise
      .try(() => {
        if (utils.compareVersions(version, minVersion) >= 0) {
          return;
        } else {
          throw new PreconditionFailed(`At least Broker API version ${minVersion} is required.`);
        }
        return this.fabrik.getPlatformManager(req.params.platform).performPlatformSpecificChecks();
      })
      .throw(new ContinueWithNext());
  }

  getCatalog(req, res) {
    /* jshint unused:false */
    res.status(200).json(this.fabrik.getPlatformManager(req.params.platform).getPlatformSpecificCatalog(catalog));
  }

  putInstance(req, res) {
    const params = _.omit(req.body, 'plan_id', 'service_id');

    function done(result) {
      let statusCode = 201;
      const body = {
        dashboard_url: req.instance.dashboardUrl
      };
      if (req.instance.async) {
        statusCode = 202;
        body.operation = utils.encodeBase64(result);
      }
      res.status(statusCode).send(body);
    }

    function conflict(err) {
      /* jshint unused:false */
      res.status(409).send({});
    }

    req.operation_type = CONST.OPERATION_TYPE.CREATE;
    this.validateRequest(req, res);

    return Promise
      .try(() => req.instance.create(params))
      .then(done)
      .catch(ServiceInstanceAlreadyExists, conflict);
  }

  patchInstance(req, res) {
    const params = _
      .chain(req.body)
      .omit('plan_id', 'service_id')
      .cloneDeep()
      .value();
    //cloning here so that the DirectorInstance.update does not unset the 'service-fabrik-operation' from original req.body object

    function done(result) {
      let statusCode = 200;
      const body = {};
      if (req.instance.async) {
        statusCode = 202;
        body.operation = utils.encodeBase64(result);
      } else if (result && result.description) {
        body.description = result.description;
      }
      res.status(statusCode).send(body);
    }

    req.operation_type = CONST.OPERATION_TYPE.UPDATE;
    this.validateRequest(req, res);

    return Promise
      .try(() => {
        if (!req.manager.isUpdatePossible(params.previous_values.plan_id)) {
          throw new BadRequest(`Update to plan '${req.manager.plan.name}' is not possible`);
        }
        return req.instance.update(params);
      })
      .then(done);
  }

  deleteInstance(req, res) {
    const params = _.omit(req.query, 'plan_id', 'service_id');

    function done(result) {
      let statusCode = 200;
      const body = {};
      if (req.instance.async) {
        statusCode = 202;
        body.operation = utils.encodeBase64(result);
      }
      res.status(statusCode).send(body);
    }

    function gone(err) {
      /* jshint unused:false */
      res.status(410).send({});
    }
    req.operation_type = CONST.OPERATION_TYPE.DELETE;
    this.validateRequest(req, res);

    return Promise
      .try(() => req.instance.delete(params))
      .then(done)
      .catch(ServiceInstanceNotFound, gone);
  }

  getLastInstanceOperation(req, res) {
    const operation = utils.decodeBase64(req.query.operation || CONST.BASE64_ENC_NULL);
    const action = _.capitalize(operation.type);
    const instanceType = req.instance.constructor.typeDescription;
    const guid = req.instance.guid;

    function done(result) {
      const body = _.pick(result, 'state', 'description');
      res.status(200).send(body);
    }

    function failed(err) {
      res.status(200).send({
        state: 'failed',
        description: `${action} ${instanceType} '${guid}' failed because "${err.message}"`
      });
    }

    function gone() {
      res.status(410).send({});
    }

    function notFound(err) {
      if (operation.type === 'delete') {
        return gone();
      }
      failed(err);
    }

    return Promise
      .try(() => req.instance.lastOperation(operation))
      .then(done)
      .catch(AssertionError, failed)
      .catch(ServiceInstanceNotFound, notFound);
  }

  putBinding(req, res) {
    const params = _(req.body)
      .omit('plan_id', 'service_id')
      .set('binding_id', req.params.binding_id)
      .value();

    function done(credentials) {
      res.status(201).send({
        credentials: credentials
      });
    }

    function conflict(err) {
      /* jshint unused:false */
      res.status(409).send({});
    }

    return Promise
      .try(() => req.instance.bind(params))
      .then(done)
      .catch(ServiceBindingAlreadyExists, conflict);
  }

  deleteBinding(req, res) {
    const params = _(req.query)
      .omit('plan_id', 'service_id')
      .set('binding_id', req.params.binding_id)
      .value();

    function done() {
      res.status(200).send({});
    }

    function gone(err) {
      /* jshint unused:false */
      res.status(410).send({});
    }

    return Promise
      .try(() => req.instance.unbind(params))
      .then(done)
      .catch(ServiceBindingNotFound, gone);
  }

  validateRequest(req, res) {
    if (req.instance.async && (_.get(req, 'query.accepts_incomplete', 'false') !== 'true')) {
      res.status(CONST.HTTP_STATUS_CODE.UNPROCESSABLE_ENTITY).send({
        error: 'AsyncRequired',
        description: 'This request requires client support for asynchronous service operations.'
      });
    }
    const operationType = _.get(req, 'operation_type');
    if (_.includes([CONST.OPERATION_TYPE.CREATE], operationType) &&
      (!_.get(req.body, 'space_guid') || !_.get(req.body, 'organization_guid'))) {
      res.status(CONST.HTTP_STATUS_CODE.BAD_REQUEST).send({
        error: 'BadRequest',
        description: 'This request is missing mandatory organization guid and/or space guid.'
      });
    }
  }

}

module.exports = ServiceBrokerApiController;<|MERGE_RESOLUTION|>--- conflicted
+++ resolved
@@ -25,11 +25,6 @@
   apiVersion(req, res) {
     /* jshint unused:false */
     const minVersion = CONST.SF_BROKER_API_VERSION_MIN;
-<<<<<<< HEAD
-    const maybeVersion = CONST.SF_BROKER_API_VERSION_MAYBE;
-=======
-    const minCloudControllerApiVersion = '2.57.0';
->>>>>>> e0f04eb0
     const version = _.get(req.headers, 'x-broker-api-version', '1.0');
     return Promise
       .try(() => {
